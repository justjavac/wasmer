--- conflicted
+++ resolved
@@ -20,13 +20,8 @@
 /// A WebAssembly `JIT` Engine.
 #[derive(Clone)]
 pub struct JITEngine {
-<<<<<<< HEAD
-    inner: Arc<RefCell<JITEngineInner>>,
-    tunables: Arc<dyn Tunables>,
-=======
     inner: Arc<Mutex<JITEngineInner>>,
     tunables: Arc<dyn Tunables + Send + Sync>,
->>>>>>> d9ca6686
 }
 
 impl JITEngine {
