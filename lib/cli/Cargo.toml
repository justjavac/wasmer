--- conflicted
+++ resolved
@@ -166,15 +166,12 @@
   "serde",
 ]
 
-<<<<<<< HEAD
 [target.'cfg(target_os = "windows")'.dependencies]
 colored = "2.0.0"
 
 [package.metadata.binstall]
 pkg-fmt = "tgz"
 
-=======
->>>>>>> 7ece3e35
 [package.metadata.binstall.overrides.aarch64-apple-darwin]
 pkg-url = "{ repo }/releases/download/v{ version }/wasmer-darwin-arm64.{ archive-format }"
 bin-dir = "bin/{ bin }"
