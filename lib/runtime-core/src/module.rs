--- conflicted
+++ resolved
@@ -57,7 +57,9 @@
     pub namespace_table: StringTable<NamespaceIndex>,
     pub name_table: StringTable<NameIndex>,
 
-<<<<<<< HEAD
+    /// Symbol information from emscripten
+    pub em_symbol_map: Option<HashMap<u32, String>>,
+
     pub custom_sections: HashMap<String, Vec<u8>>,
 }
 
@@ -77,10 +79,6 @@
         }
         Ok(())
     }
-=======
-    /// Symbol information from emscripten
-    pub em_symbol_map: Option<HashMap<u32, String>>,
->>>>>>> 4bbf9903
 }
 
 /// A compiled WebAssembly module.
