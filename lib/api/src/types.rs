--- conflicted
+++ resolved
@@ -73,17 +73,6 @@
             .engine()
             .lookup_signature(item.type_index)
             .expect("Signature not found in store");
-<<<<<<< HEAD
-        let export = wasmer_vm::ExportFunction {
-            address: item.func_ptr,
-            signature,
-            // All functions in tables are already Static (as dynamic functions
-            // are converted to use the trampolines with static signatures).
-            kind: wasmer_vm::VMFunctionKind::Static,
-            vmctx: item.vmctx,
-            call_trampoline: None,
-            instance_allocator: None,
-=======
         let export = wasmer_engine::ExportFunction {
             // TODO:
             // figure out if we ever need a value here: need testing with complicated import patterns
@@ -96,8 +85,8 @@
                 kind: wasmer_vm::VMFunctionKind::Static,
                 vmctx: item.vmctx,
                 call_trampoline: None,
+                instance_allocator: None,
             },
->>>>>>> 6041c031
         };
         let f = Function::from_vm_export(store, export);
         Self::FuncRef(f)
