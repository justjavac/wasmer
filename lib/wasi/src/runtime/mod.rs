pub mod task_manager;

use crate::{http::DynHttpClient, os::TtyBridge, WasiTtyState};

pub use self::task_manager::{SpawnType, SpawnedMemory, VirtualTaskManager};

use std::{
    fmt,
    sync::{Arc, Mutex},
};

use derivative::Derivative;
use virtual_net::{DynVirtualNetworking, VirtualNetworking};

/// Represents an implementation of the WASI runtime - by default everything is
/// unimplemented.
#[allow(unused_variables)]
pub trait WasiRuntime
where
    Self: fmt::Debug + Sync,
{
    /// Provides access to all the networking related functions such as sockets.
    /// By default networking is not implemented.
    fn networking(&self) -> &DynVirtualNetworking;

    /// Retrieve the active [`VirtualTaskManager`].
    fn task_manager(&self) -> &Arc<dyn VirtualTaskManager>;

    /// Get a [`wasmer::Engine`] for module compilation.
    fn engine(&self) -> Option<wasmer::Engine> {
        None
    }

    /// Create a new [`wasmer::Store`].
    fn new_store(&self) -> wasmer::Store {
        cfg_if::cfg_if! {
            if #[cfg(feature = "sys")] {
                if let Some(engine) = self.engine() {
                    wasmer::Store::new(engine)
                } else {
                    wasmer::Store::default()
                }
            } else {
                wasmer::Store::default()
            }
        }
    }

    /// Returns a HTTP client
    fn http_client(&self) -> Option<&DynHttpClient> {
        None
    }

    /// Get access to the TTY used by the environment.
    fn tty(&self) -> Option<&(dyn TtyBridge + Send + Sync)> {
        None
    }
}

#[derive(Debug, Default)]
pub struct DefaultTty {
    state: Mutex<WasiTtyState>,
}

impl TtyBridge for DefaultTty {
    fn reset(&self) {
        let mut state = self.state.lock().unwrap();
        state.echo = false;
        state.line_buffered = false;
        state.line_feeds = false
    }

    fn tty_get(&self) -> WasiTtyState {
        let state = self.state.lock().unwrap();
        state.clone()
    }

    fn tty_set(&self, tty_state: WasiTtyState) {
        let mut state = self.state.lock().unwrap();
        *state = tty_state;
    }
}

#[derive(Clone, Derivative)]
#[derivative(Debug)]
pub struct PluggableRuntime {
    pub rt: Arc<dyn VirtualTaskManager>,
    pub networking: DynVirtualNetworking,
    pub http_client: Option<DynHttpClient>,
    pub engine: Option<wasmer::Engine>,
    #[derivative(Debug = "ignore")]
    pub tty: Option<Arc<dyn TtyBridge + Send + Sync>>,
}

<<<<<<< HEAD
unsafe impl Send for PluggableRuntimeImplementation {}
unsafe impl Sync for PluggableRuntimeImplementation {}

impl PluggableRuntimeImplementation {
    pub fn set_networking_implementation<I>(&mut self, net: I)
    where
        I: VirtualNetworking + Sync,
    {
        self.networking = Arc::new(net)
    }

    #[cfg(feature = "sys")]
    pub fn set_engine(&mut self, engine: Option<wasmer::Engine>) {
        self.engine = engine;
    }

    pub fn set_tty(&mut self, tty: Arc<dyn TtyBridge + Send + Sync>) {
        self.tty = Some(tty);
    }

=======
impl PluggableRuntime {
>>>>>>> 9579240c
    pub fn new(rt: Arc<dyn VirtualTaskManager>) -> Self {
        // TODO: the cfg flags below should instead be handled by separate implementations.
        cfg_if::cfg_if! {
            if #[cfg(feature = "host-vnet")] {
                let networking = Arc::new(virtual_net::host::LocalNetworking::default());
            } else {
                let networking = Arc::new(virtual_net::UnsupportedVirtualNetworking::default());
            }
        }
        cfg_if::cfg_if! {
            if #[cfg(feature = "host-reqwest")] {
                let http_client = Some(Arc::new(
                    crate::http::reqwest::ReqwestHttpClient::default()) as DynHttpClient
                );
            } else {
                let http_client = None;
            }
        }

        Self {
            rt,
            networking,
            http_client,
            engine: None,
            tty: None,
        }
    }

    pub fn set_networking_implementation<I>(&mut self, net: I)
    where
        I: VirtualNetworking + Sync,
    {
        self.networking = Arc::new(net)
    }

    pub fn set_engine(&mut self, engine: Option<wasmer::Engine>) {
        self.engine = engine;
    }

    pub fn set_tty(&mut self, tty: Arc<dyn TtyBridge + Send + Sync>) {
        self.tty = Some(tty);
    }
}

impl WasiRuntime for PluggableRuntime {
    fn networking(&self) -> &DynVirtualNetworking {
        &self.networking
    }

    fn http_client(&self) -> Option<&DynHttpClient> {
        self.http_client.as_ref()
    }

    fn engine(&self) -> Option<wasmer::Engine> {
        self.engine.clone()
    }

    fn task_manager(&self) -> &Arc<dyn VirtualTaskManager> {
        &self.rt
    }

    fn tty(&self) -> Option<&(dyn TtyBridge + Send + Sync)> {
        self.tty.as_deref()
    }
}<|MERGE_RESOLUTION|>--- conflicted
+++ resolved
@@ -92,30 +92,7 @@
     pub tty: Option<Arc<dyn TtyBridge + Send + Sync>>,
 }
 
-<<<<<<< HEAD
-unsafe impl Send for PluggableRuntimeImplementation {}
-unsafe impl Sync for PluggableRuntimeImplementation {}
-
-impl PluggableRuntimeImplementation {
-    pub fn set_networking_implementation<I>(&mut self, net: I)
-    where
-        I: VirtualNetworking + Sync,
-    {
-        self.networking = Arc::new(net)
-    }
-
-    #[cfg(feature = "sys")]
-    pub fn set_engine(&mut self, engine: Option<wasmer::Engine>) {
-        self.engine = engine;
-    }
-
-    pub fn set_tty(&mut self, tty: Arc<dyn TtyBridge + Send + Sync>) {
-        self.tty = Some(tty);
-    }
-
-=======
 impl PluggableRuntime {
->>>>>>> 9579240c
     pub fn new(rt: Arc<dyn VirtualTaskManager>) -> Self {
         // TODO: the cfg flags below should instead be handled by separate implementations.
         cfg_if::cfg_if! {
