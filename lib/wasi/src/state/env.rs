use std::{collections::HashMap, ops::Deref, path::PathBuf, sync::Arc, time::Duration};

use derivative::Derivative;
use rand::Rng;
use tracing::{trace, warn};
use virtual_fs::{FsError, VirtualFile};
use virtual_net::DynVirtualNetworking;
use wasmer::{
    AsStoreMut, AsStoreRef, FunctionEnvMut, Global, Instance, Memory, MemoryView, Module,
    TypedFunction,
};
use wasmer_wasix_types::{
    types::Signal,
    wasi::{Errno, ExitCode, Snapshot0Clockid},
};

use crate::{
    bin_factory::{BinFactory, ModuleCache},
    capabilities::Capabilities,
    fs::{WasiFsRoot, WasiInodes},
    import_object_for_all_wasi_versions,
    os::{
        command::builtins::cmd_wasmer::CmdWasmer,
        task::{
            control_plane::ControlPlaneError,
            process::{WasiProcess, WasiProcessId},
            thread::{WasiMemoryLayout, WasiThread, WasiThreadHandle, WasiThreadId},
        },
    },
    runtime::SpawnType,
    syscalls::{__asyncify_light, platform_clock_time_get},
    SpawnedMemory, VirtualTaskManager, WasiControlPlane, WasiEnvBuilder, WasiError,
    WasiFunctionEnv, WasiRuntime, WasiRuntimeError, WasiStateCreationError, WasiVFork,
};

use super::WasiState;

/// Various [`TypedFunction`] and [`Global`] handles for an active WASI(X) instance.
///
/// Used to access and modify runtime state.
// TODO: make fields private
#[derive(Derivative, Clone)]
#[derivative(Debug)]
pub struct WasiInstanceHandles {
    // TODO: the two fields below are instance specific, while all others are module specific.
    // Should be split up.
    /// Represents a reference to the memory
    pub(crate) memory: Memory,
    pub(crate) instance: wasmer::Instance,

    /// Points to the current location of the memory stack pointer
    pub(crate) stack_pointer: Option<Global>,

    /// Main function that will be invoked (name = "_start")
    #[derivative(Debug = "ignore")]
    pub(crate) start: Option<TypedFunction<(), ()>>,

    /// Function thats invoked to initialize the WASM module (name = "_initialize")
    #[derivative(Debug = "ignore")]
    // TODO: review allow...
    #[allow(dead_code)]
    pub(crate) initialize: Option<TypedFunction<(), ()>>,

    /// Represents the callback for spawning a thread (name = "wasi_thread_start")
    /// (due to limitations with i64 in browsers the parameters are broken into i32 pairs)
    /// [this takes a user_data field]
    #[derivative(Debug = "ignore")]
    pub(crate) thread_spawn: Option<TypedFunction<(i32, i32), ()>>,

    /// Represents the callback for spawning a reactor (name = "_react")
    /// (due to limitations with i64 in browsers the parameters are broken into i32 pairs)
    /// [this takes a user_data field]
    #[derivative(Debug = "ignore")]
    pub(crate) react: Option<TypedFunction<(i32, i32), ()>>,

    /// Represents the callback for signals (name = "__wasm_signal")
    /// Signals are triggered asynchronously at idle times of the process
    #[derivative(Debug = "ignore")]
    pub(crate) signal: Option<TypedFunction<i32, ()>>,

    /// Flag that indicates if the signal callback has been set by the WASM
    /// process - if it has not been set then the runtime behaves differently
    /// when a CTRL-C is pressed.
    pub(crate) signal_set: bool,

    /// Represents the callback for destroying a local thread variable (name = "_thread_local_destroy")
    /// [this takes a pointer to the destructor and the data to be destroyed]
    #[derivative(Debug = "ignore")]
    pub(crate) thread_local_destroy: Option<TypedFunction<(i32, i32, i32, i32), ()>>,

    /// asyncify_start_unwind(data : i32): call this to start unwinding the
    /// stack from the current location. "data" must point to a data
    /// structure as described above (with fields containing valid data).
    #[derivative(Debug = "ignore")]
    // TODO: review allow...
    #[allow(dead_code)]
    pub(crate) asyncify_start_unwind: Option<TypedFunction<i32, ()>>,

    /// asyncify_stop_unwind(): call this to note that unwinding has
    /// concluded. If no other code will run before you start to rewind,
    /// this is not strictly necessary, however, if you swap between
    /// coroutines, or even just want to run some normal code during a
    /// "sleep", then you must call this at the proper time. Otherwise,
    /// the code will think it is still unwinding when it should not be,
    /// which means it will keep unwinding in a meaningless way.
    #[derivative(Debug = "ignore")]
    // TODO: review allow...
    #[allow(dead_code)]
    pub(crate) asyncify_stop_unwind: Option<TypedFunction<(), ()>>,

    /// asyncify_start_rewind(data : i32): call this to start rewinding the
    /// stack vack up to the location stored in the provided data. This prepares
    /// for the rewind; to start it, you must call the first function in the
    /// call stack to be unwound.
    #[derivative(Debug = "ignore")]
    // TODO: review allow...
    #[allow(dead_code)]
    pub(crate) asyncify_start_rewind: Option<TypedFunction<i32, ()>>,

    /// asyncify_stop_rewind(): call this to note that rewinding has
    /// concluded, and normal execution can resume.
    #[derivative(Debug = "ignore")]
    // TODO: review allow...
    #[allow(dead_code)]
    pub(crate) asyncify_stop_rewind: Option<TypedFunction<(), ()>>,

    /// asyncify_get_state(): call this to get the current value of the
    /// internal "__asyncify_state" variable as described above.
    /// It can be used to distinguish between unwinding/rewinding and normal
    /// calls, so that you know when to start an asynchronous operation and
    /// when to propagate results back.
    #[allow(dead_code)]
    #[derivative(Debug = "ignore")]
    pub(crate) asyncify_get_state: Option<TypedFunction<(), i32>>,
}

impl WasiInstanceHandles {
    pub fn new(memory: Memory, store: &impl AsStoreRef, instance: Instance) -> Self {
        WasiInstanceHandles {
            memory,
            stack_pointer: instance
                .exports
                .get_global("__stack_pointer")
                .map(|a| a.clone())
                .ok(),
            start: instance.exports.get_typed_function(store, "_start").ok(),
            initialize: instance
                .exports
                .get_typed_function(store, "_initialize")
                .ok(),
            thread_spawn: instance
                .exports
                .get_typed_function(store, "wasi_thread_start")
                .ok(),
            react: instance.exports.get_typed_function(store, "_react").ok(),
            signal: instance
                .exports
                .get_typed_function(&store, "__wasm_signal")
                .ok(),
            signal_set: false,
            asyncify_start_unwind: instance
                .exports
                .get_typed_function(store, "asyncify_start_unwind")
                .ok(),
            asyncify_stop_unwind: instance
                .exports
                .get_typed_function(store, "asyncify_stop_unwind")
                .ok(),
            asyncify_start_rewind: instance
                .exports
                .get_typed_function(store, "asyncify_start_rewind")
                .ok(),
            asyncify_stop_rewind: instance
                .exports
                .get_typed_function(store, "asyncify_stop_rewind")
                .ok(),
            asyncify_get_state: instance
                .exports
                .get_typed_function(store, "asyncify_get_state")
                .ok(),
            thread_local_destroy: instance
                .exports
                .get_typed_function(store, "_thread_local_destroy")
                .ok(),
            instance,
        }
    }
}

/// The code itself makes safe use of the struct so multiple threads don't access
/// it (without this the JS code prevents the reference to the module from being stored
/// which is needed for the multithreading mode)
unsafe impl Send for WasiInstanceHandles {}

unsafe impl Sync for WasiInstanceHandles {}

/// Data required to construct a [`WasiEnv`].
#[derive(Debug)]
pub struct WasiEnvInit {
    pub(crate) state: WasiState,
    pub runtime: Arc<dyn WasiRuntime + Send + Sync>,
    pub module_cache: Arc<ModuleCache>,
    pub webc_dependencies: Vec<String>,
    pub mapped_commands: HashMap<String, PathBuf>,
    pub bin_factory: BinFactory,
    pub capabilities: Capabilities,

    pub control_plane: WasiControlPlane,
    // TODO: remove these again?
    // Only needed if WasiEnvInit is also used for process/thread spawning.
    pub spawn_type: Option<SpawnType>,
    pub process: Option<WasiProcess>,
    pub thread: Option<WasiThreadHandle>,

    /// Whether to call the `_initialize` function in the WASI module.
    /// Will be true for regular new instances, but false for threads.
    pub call_initialize: bool,

    /// Indicates if the calling environment is capable of deep sleeping
    pub can_deep_sleep: bool,
}

impl WasiEnvInit {
    pub fn duplicate(&self) -> Self {
        let inodes = WasiInodes::new();

        // TODO: preserve preopens?
        let fs =
            crate::fs::WasiFs::new_with_preopen(&inodes, &[], &[], self.state.fs.root_fs.clone())
                .unwrap();

        Self {
            state: WasiState {
                secret: rand::thread_rng().gen::<[u8; 32]>(),
                inodes,
                fs,
                futexs: Default::default(),
                clock_offset: std::sync::Mutex::new(
                    self.state.clock_offset.lock().unwrap().clone(),
                ),
                args: self.state.args.clone(),
                envs: self.state.envs.clone(),
                preopen: self.state.preopen.clone(),
            },
            runtime: self.runtime.clone(),
            module_cache: self.module_cache.clone(),
            webc_dependencies: self.webc_dependencies.clone(),
            mapped_commands: self.mapped_commands.clone(),
            bin_factory: self.bin_factory.clone(),
            capabilities: self.capabilities.clone(),
            control_plane: self.control_plane.clone(),
            spawn_type: None,
            process: None,
            thread: None,
            call_initialize: self.call_initialize,
            can_deep_sleep: self.can_deep_sleep,
        }
    }
}

/// The environment provided to the WASI imports.
pub struct WasiEnv {
    pub control_plane: WasiControlPlane,
    /// Represents the process this environment is attached to
    pub process: WasiProcess,
    /// Represents the thread this environment is attached to
    pub thread: WasiThread,
    /// Represents the layout of the memory
    pub layout: WasiMemoryLayout,
    /// Represents a fork of the process that is currently in play
    pub vfork: Option<WasiVFork>,
    /// Seed used to rotate around the events returned by `poll_oneoff`
    pub poll_seed: u64,
    /// Shared state of the WASI system. Manages all the data that the
    /// executing WASI program can see.
    pub(crate) state: Arc<WasiState>,
    /// Binary factory attached to this environment
    pub bin_factory: BinFactory,
    /// Inner functions and references that are loaded before the environment starts
    pub inner: Option<WasiInstanceHandles>,
    /// List of the handles that are owned by this context
    /// (this can be used to ensure that threads own themselves or others)
    pub owned_handles: Vec<WasiThreadHandle>,
    /// Implementation of the WASI runtime.
    pub runtime: Arc<dyn WasiRuntime + Send + Sync + 'static>,
    pub module_cache: Arc<ModuleCache>,

    pub capabilities: Capabilities,

    /// Is this environment capable and setup for deep sleeping
    pub enable_deep_sleep: bool,
}

impl std::fmt::Debug for WasiEnv {
    fn fmt(&self, f: &mut std::fmt::Formatter<'_>) -> std::fmt::Result {
        write!(f, "env(pid={}, tid={})", self.pid().raw(), self.tid().raw())
    }
}

// FIXME: remove unsafe impls!
// Added because currently WasiEnv can hold a wasm_bindgen::JsValue via wasmer::Module.
#[cfg(feature = "js")]
unsafe impl Send for WasiEnv {}
#[cfg(feature = "js")]
unsafe impl Sync for WasiEnv {}

impl WasiEnv {
    /// Construct a new [`WasiEnvBuilder`] that allows customizing an environment.
    pub fn builder(program_name: impl Into<String>) -> WasiEnvBuilder {
        WasiEnvBuilder::new(program_name)
    }

    /// Clones this env.
    ///
    /// This is a custom function instead of a [`Clone`] implementation because
    /// this type should not be cloned.
    ///
    // TODO: remove WasiEnv::duplicate()
    // This function should not exist, since it just copies internal state.
    // Currently only used by fork/spawn related syscalls.
    pub(crate) fn duplicate(&self) -> Self {
        Self {
            control_plane: self.control_plane.clone(),
            process: self.process.clone(),
            poll_seed: self.poll_seed,
            thread: self.thread.clone(),
            layout: self.layout.clone(),
            vfork: self.vfork.as_ref().map(|v| v.duplicate()),
            state: self.state.clone(),
            bin_factory: self.bin_factory.clone(),
            inner: self.inner.clone(),
            owned_handles: self.owned_handles.clone(),
            runtime: self.runtime.clone(),
            module_cache: self.module_cache.clone(),
            capabilities: self.capabilities.clone(),
            enable_deep_sleep: self.enable_deep_sleep,
        }
    }

    /// Forking the WasiState is used when either fork or vfork is called
    pub fn fork(&self) -> Result<(Self, WasiThreadHandle), ControlPlaneError> {
        let process = self.control_plane.new_process()?;
        let handle = process.new_thread()?;

        let thread = handle.as_thread();
        thread.copy_stack_from(&self.thread);

        let state = Arc::new(self.state.fork());

        let bin_factory = self.bin_factory.clone();

        let new_env = Self {
            control_plane: self.control_plane.clone(),
            process,
            thread,
            layout: self.layout.clone(),
            vfork: None,
            poll_seed: 0,
            bin_factory,
            state,
            inner: None,
            owned_handles: Vec::new(),
            runtime: self.runtime.clone(),
            capabilities: self.capabilities.clone(),
            module_cache: self.module_cache.clone(),
            enable_deep_sleep: false,
        };
        Ok((new_env, handle))
    }

    pub fn pid(&self) -> WasiProcessId {
        self.process.pid()
    }

    pub fn tid(&self) -> WasiThreadId {
        self.thread.tid()
    }

<<<<<<< HEAD
    /// Returns true if this module is capable of deep sleep
    /// (needs asyncify to unwind and rewin)
    pub fn capable_of_deep_sleep(&self) -> bool {
        let inner = self.inner();
        inner.asyncify_get_state.is_some()
            && inner.asyncify_start_rewind.is_some()
            && inner.asyncify_start_unwind.is_some()
    }

    /// Returns true if this thread can go into a deep sleep
    pub fn layout(&self) -> &WasiMemoryLayout {
        &self.layout
    }

=======
    #[allow(clippy::result_large_err)]
>>>>>>> 20085ecb
    pub(crate) fn from_init(init: WasiEnvInit) -> Result<Self, WasiRuntimeError> {
        let process = if let Some(p) = init.process {
            p
        } else {
            init.control_plane.new_process()?
        };
        let thread = if let Some(t) = init.thread {
            t
        } else {
            process.new_thread()?
        };

        let mut env = Self {
            control_plane: init.control_plane,
            process,
            thread: thread.as_thread(),
            layout: WasiMemoryLayout::default(),
            vfork: None,
            poll_seed: 0,
            state: Arc::new(init.state),
            inner: None,
            owned_handles: Vec::new(),
            runtime: init.runtime,
            bin_factory: init.bin_factory,
            module_cache: init.module_cache.clone(),
            capabilities: init.capabilities,
            enable_deep_sleep: false,
        };
        env.owned_handles.push(thread);

        // TODO: should not be here - should be callers responsibility!
        env.uses(init.webc_dependencies)?;

        #[cfg(feature = "sys")]
        env.map_commands(init.mapped_commands.clone())?;

        Ok(env)
    }

    // FIXME: use custom error type
    #[allow(clippy::result_large_err)]
    pub(crate) fn instantiate(
        mut init: WasiEnvInit,
        module: Module,
        store: &mut impl AsStoreMut,
    ) -> Result<(Instance, WasiFunctionEnv), WasiRuntimeError> {
        let call_initialize = init.call_initialize;
        let spawn_type = init.spawn_type.take();

        let env = Self::from_init(init)?;

        let pid = env.process.pid();

        let mut store = store.as_store_mut();

        let tasks = env.runtime.task_manager().clone();
        let mut func_env = WasiFunctionEnv::new(&mut store, env);

        // Determine if shared memory needs to be created and imported
        let shared_memory = module.imports().memories().next().map(|a| *a.ty());

        // Determine if we are going to create memory and import it or just rely on self creation of memory
        let spawn_type = if let Some(t) = spawn_type {
            t
        } else {
            match shared_memory {
                Some(ty) => {
                    #[cfg(feature = "sys")]
                    let style = store.engine().tunables().memory_style(&ty);
                    SpawnType::CreateWithType(SpawnedMemory {
                        ty,
                        #[cfg(feature = "sys")]
                        style,
                    })
                }
                None => SpawnType::Create,
            }
        };
        let memory = tasks.build_memory(spawn_type)?;

        // Let's instantiate the module with the imports.
        let (mut import_object, instance_init_callback) =
            import_object_for_all_wasi_versions(&module, &mut store, &func_env.env);

        let imported_memory = if let Some(memory) = memory {
            let imported_memory = Memory::new_from_existing(&mut store, memory);
            import_object.define("env", "memory", imported_memory.clone());
            Some(imported_memory)
        } else {
            None
        };

        // Construct the instance.
        let instance = match Instance::new(&mut store, &module, &import_object) {
            Ok(a) => a,
            Err(err) => {
                tracing::error!("wasi[{}]::wasm instantiate error ({})", pid, err);
                func_env
                    .data(&store)
                    .blocking_cleanup(Some(Errno::Noexec.into()));
                return Err(err.into());
            }
        };

        // Run initializers.
        instance_init_callback(&instance, &store).unwrap();

        // Initialize the WASI environment
        if let Err(err) =
            func_env.initialize_with_memory(&mut store, instance.clone(), imported_memory)
        {
            tracing::error!("wasi[{}]::wasi initialize error ({})", pid, err);
            func_env
                .data(&store)
                .blocking_cleanup(Some(Errno::Noexec.into()));
            return Err(err.into());
        }

        // If this module exports an _initialize function, run that first.
        if call_initialize {
            if let Ok(initialize) = instance.exports.get_function("_initialize") {
                if let Err(err) = crate::run_wasi_func_start(initialize, &mut store) {
                    func_env
                        .data(&store)
                        .blocking_cleanup(Some(Errno::Noexec.into()));
                    return Err(err);
                }
            }
        }

        Ok((instance, func_env))
    }

    /// Returns a copy of the current runtime implementation for this environment
    pub fn runtime(&self) -> &(dyn WasiRuntime) {
        self.runtime.deref()
    }

    /// Returns a copy of the current tasks implementation for this environment
    pub fn tasks(&self) -> &Arc<dyn VirtualTaskManager> {
        self.runtime.task_manager()
    }

    pub fn fs_root(&self) -> &WasiFsRoot {
        &self.state.fs.root_fs
    }

    /// Overrides the runtime implementation for this environment
    pub fn set_runtime<R>(&mut self, runtime: R)
    where
        R: WasiRuntime + Send + Sync + 'static,
    {
        self.runtime = Arc::new(runtime);
    }

    /// Returns the number of active threads
    pub fn active_threads(&self) -> u32 {
        self.process.active_threads()
    }

    /// Porcesses any signals that are batched up or any forced exit codes
    pub fn process_signals_and_exit(
        ctx: &mut FunctionEnvMut<'_, Self>,
    ) -> Result<Result<bool, Errno>, WasiError> {
        // If a signal handler has never been set then we need to handle signals
        // differently
        let env = ctx.data();
        if !env.inner().signal_set {
            let signals = env.thread.pop_signals();
            let signal_cnt = signals.len();
            for sig in signals {
                if sig == Signal::Sigint || sig == Signal::Sigquit || sig == Signal::Sigkill {
                    env.thread.set_status_finished(Ok(Errno::Intr.into()));
                    return Err(WasiError::Exit(Errno::Intr.into()));
                } else {
                    trace!("wasi[{}]::signal-ignored: {:?}", env.pid(), sig);
                }
            }
            return Ok(Ok(signal_cnt > 0));
        }

        // Check for forced exit
        if let Some(forced_exit) = env.should_exit() {
            return Err(WasiError::Exit(forced_exit));
        }

        Self::process_signals(ctx)
    }

    /// Porcesses any signals that are batched up
    pub fn process_signals(
        ctx: &mut FunctionEnvMut<'_, Self>,
    ) -> Result<Result<bool, Errno>, WasiError> {
        // If a signal handler has never been set then we need to handle signals
        // differently
        let env = ctx.data();
        if !env.inner().signal_set {
            if env
                .thread
                .has_signal(&[Signal::Sigint, Signal::Sigquit, Signal::Sigkill])
            {
                env.thread.set_status_finished(Ok(Errno::Intr.into()));
            }
            return Ok(Ok(false));
        }

        // Check for any signals that we need to trigger
        // (but only if a signal handler is registered)
        if env.inner().signal.as_ref().is_some() {
            let signals = env.thread.pop_signals();
            Ok(Ok(Self::process_signals_internal(ctx, signals)?))
        } else {
            Ok(Ok(false))
        }
    }

    pub fn process_signals_internal(
        ctx: &mut FunctionEnvMut<'_, Self>,
        mut signals: Vec<Signal>,
    ) -> Result<bool, WasiError> {
        let env = ctx.data();
        if let Some(handler) = env.inner().signal.clone() {
            // We might also have signals that trigger on timers
            let mut now = 0;
            let has_signal_interval = {
                let mut any = false;
                let inner = env.process.inner.read().unwrap();
                if !inner.signal_intervals.is_empty() {
                    now = platform_clock_time_get(Snapshot0Clockid::Monotonic, 1_000_000).unwrap()
                        as u128;
                    for signal in inner.signal_intervals.values() {
                        let elapsed = now - signal.last_signal;
                        if elapsed >= signal.interval.as_nanos() {
                            any = true;
                            break;
                        }
                    }
                }
                any
            };
            if has_signal_interval {
                let mut inner = env.process.inner.write().unwrap();
                for signal in inner.signal_intervals.values_mut() {
                    let elapsed = now - signal.last_signal;
                    if elapsed >= signal.interval.as_nanos() {
                        signal.last_signal = now;
                        signals.push(signal.signal);
                    }
                }
            }

            for signal in signals {
                tracing::trace!(
                    "wasi[{}]::processing-signal: {:?}",
                    ctx.data().pid(),
                    signal
                );
                if let Err(err) = handler.call(ctx, signal as i32) {
                    match err.downcast::<WasiError>() {
                        Ok(wasi_err) => {
                            warn!(
                                "wasi[{}]::signal handler wasi error - {}",
                                ctx.data().pid(),
                                wasi_err
                            );
                            return Err(wasi_err);
                        }
                        Err(runtime_err) => {
                            warn!(
                                "wasi[{}]::signal handler runtime error - {}",
                                ctx.data().pid(),
                                runtime_err
                            );
                            return Err(WasiError::Exit(Errno::Intr.into()));
                        }
                    }
                }
            }
            Ok(true)
        } else {
            Ok(false)
        }
    }

    /// Returns an exit code if the thread or process has been forced to exit
    pub fn should_exit(&self) -> Option<ExitCode> {
        // Check for forced exit
        if let Some(forced_exit) = self.thread.try_join() {
            return Some(forced_exit.unwrap_or_else(|_| Errno::Child.into()));
        }
        if let Some(forced_exit) = self.process.try_join() {
            return Some(forced_exit.unwrap_or_else(|_| Errno::Child.into()));
        }
        None
    }

    /// Accesses the virtual networking implementation
    pub fn net(&self) -> &DynVirtualNetworking {
        self.runtime.networking()
    }

    /// Providers safe access to the initialized part of WasiEnv
    /// (it must be initialized before it can be used)
    pub fn inner(&self) -> &WasiInstanceHandles {
        self.inner
            .as_ref()
            .expect("You must initialize the WasiEnv before using it")
    }

    /// Providers safe access to the initialized part of WasiEnv
    /// (it must be initialized before it can be used)
    pub fn inner_mut(&mut self) -> &mut WasiInstanceHandles {
        self.inner
            .as_mut()
            .expect("You must initialize the WasiEnv before using it")
    }

    /// Providers safe access to the memory
    /// (it must be initialized before it can be used)
    pub fn memory_view<'a>(&'a self, store: &'a (impl AsStoreRef + ?Sized)) -> MemoryView<'a> {
        self.memory().view(store)
    }

    /// Providers safe access to the memory
    /// (it must be initialized before it can be used)
    pub fn memory(&self) -> &Memory {
        &self.inner().memory
    }

    /// Copy the lazy reference so that when it's initialized during the
    /// export phase, all the other references get a copy of it
    pub fn memory_clone(&self) -> Memory {
        self.memory().clone()
    }

    /// Get the WASI state
    pub(crate) fn state(&self) -> &WasiState {
        &self.state
    }

    /// Get the `VirtualFile` object at stdout
    pub fn stdout(&self) -> Result<Option<Box<dyn VirtualFile + Send + Sync + 'static>>, FsError> {
        self.state.stdout()
    }

    /// Get the `VirtualFile` object at stderr
    pub fn stderr(&self) -> Result<Option<Box<dyn VirtualFile + Send + Sync + 'static>>, FsError> {
        self.state.stderr()
    }

    /// Get the `VirtualFile` object at stdin
    pub fn stdin(&self) -> Result<Option<Box<dyn VirtualFile + Send + Sync + 'static>>, FsError> {
        self.state.stdin()
    }

    /// Internal helper function to get a standard device handle.
    /// Expects one of `__WASI_STDIN_FILENO`, `__WASI_STDOUT_FILENO`, `__WASI_STDERR_FILENO`.
    pub fn std_dev_get(
        &self,
        fd: crate::syscalls::WasiFd,
    ) -> Result<Option<Box<dyn VirtualFile + Send + Sync + 'static>>, FsError> {
        self.state.std_dev_get(fd)
    }

    pub(crate) fn get_memory_and_wasi_state<'a>(
        &'a self,
        store: &'a impl AsStoreRef,
        _mem_index: u32,
    ) -> (MemoryView<'a>, &WasiState) {
        let memory = self.memory_view(store);
        let state = self.state.deref();
        (memory, state)
    }

    pub(crate) fn get_memory_and_wasi_state_and_inodes<'a>(
        &'a self,
        store: &'a impl AsStoreRef,
        _mem_index: u32,
    ) -> (MemoryView<'a>, &WasiState, &WasiInodes) {
        let memory = self.memory_view(store);
        let state = self.state.deref();
        let inodes = &state.inodes;
        (memory, state, inodes)
    }

    pub fn uses<I>(&self, uses: I) -> Result<(), WasiStateCreationError>
    where
        I: IntoIterator<Item = String>,
    {
        // Load all the containers that we inherit from
        #[allow(unused_imports)]
        use std::path::Path;
        use std::{borrow::Cow, collections::VecDeque};

        #[allow(unused_imports)]
        use virtual_fs::FileSystem;

        let mut already: HashMap<String, Cow<'static, str>> = HashMap::new();

        let mut use_packages = uses.into_iter().collect::<VecDeque<_>>();

        let cmd_wasmer = self
            .bin_factory
            .commands
            .get("/bin/wasmer")
            .and_then(|cmd| cmd.as_any().downcast_ref::<CmdWasmer>());

        while let Some(use_package) = use_packages.pop_back() {
            if let Some(package) = cmd_wasmer
                .as_ref()
                .and_then(|cmd| cmd.get_package(use_package.clone()))
            {
                // If its already been added make sure the version is correct
                let package_name = package.package_name.to_string();
                if let Some(version) = already.get(&package_name) {
                    if version.as_ref() != package.version.as_ref() {
                        return Err(WasiStateCreationError::WasiInheritError(format!(
                            "webc package version conflict for {} - {} vs {}",
                            use_package, version, package.version
                        )));
                    }
                    continue;
                }
                already.insert(package_name, package.version.clone());

                // Add the additional dependencies
                for dependency in package.uses.clone() {
                    use_packages.push_back(dependency);
                }

                if let WasiFsRoot::Sandbox(root_fs) = &self.state.fs.root_fs {
                    // We first need to copy any files in the package over to the temporary file system
                    if let Some(fs) = package.webc_fs.as_ref() {
                        root_fs.union(fs);
                    }

                    // Add all the commands as binaries in the bin folder
                    let commands = package.commands.read().unwrap();
                    if !commands.is_empty() {
                        let _ = root_fs.create_dir(Path::new("/bin"));
                        for command in commands.iter() {
                            let path = format!("/bin/{}", command.name);
                            let path = Path::new(path.as_str());
                            if let Err(err) = root_fs
                                .new_open_options_ext()
                                .insert_ro_file(path, command.atom.clone())
                            {
                                tracing::debug!(
                                    "failed to add package [{}] command [{}] - {}",
                                    use_package,
                                    command.name,
                                    err
                                );
                                continue;
                            }

                            // Add the binary package to the bin factory (zero copy the atom)
                            let mut package = package.clone();
                            package.entry = Some(command.atom.clone());
                            self.bin_factory
                                .set_binary(path.as_os_str().to_string_lossy().as_ref(), package);
                        }
                    }
                } else {
                    return Err(WasiStateCreationError::WasiInheritError(
                        "failed to add package as the file system is not sandboxed".to_string(),
                    ));
                }
            } else {
                return Err(WasiStateCreationError::WasiInheritError(format!(
                    "failed to fetch webc package for {}",
                    use_package
                )));
            }
        }
        Ok(())
    }

    #[cfg(feature = "sys")]
    pub fn map_commands(
        &self,
        map_commands: std::collections::HashMap<String, std::path::PathBuf>,
    ) -> Result<(), WasiStateCreationError> {
        // Load all the mapped atoms
        #[allow(unused_imports)]
        use std::path::Path;

        #[allow(unused_imports)]
        use virtual_fs::FileSystem;

        #[cfg(feature = "sys")]
        for (command, target) in map_commands.iter() {
            // Read the file
            let file = std::fs::read(target).map_err(|err| {
                WasiStateCreationError::WasiInheritError(format!(
                    "failed to read local binary [{}] - {}",
                    target.as_os_str().to_string_lossy(),
                    err
                ))
            })?;
            let file: std::borrow::Cow<'static, [u8]> = file.into();

            if let WasiFsRoot::Sandbox(root_fs) = &self.state.fs.root_fs {
                let _ = root_fs.create_dir(Path::new("/bin"));

                let path = format!("/bin/{}", command);
                let path = Path::new(path.as_str());
                if let Err(err) = root_fs.new_open_options_ext().insert_ro_file(path, file) {
                    tracing::debug!("failed to add atom command [{}] - {}", command, err);
                    continue;
                }
            } else {
                tracing::debug!("failed to add atom command [{}] to the root file system as it is not sandboxed", command);
                continue;
            }
        }
        Ok(())
    }

    /// Cleans up all the open files (if this is the main thread)
    #[allow(clippy::await_holding_lock)]
    pub fn blocking_cleanup<'a>(&self, exit_code: Option<ExitCode>) {
        __asyncify_light(self, None, async {
            self.cleanup(exit_code).await;
            Ok(())
        })
        .ok();
    }

    /// Cleans up all the open files (if this is the main thread)
    #[allow(clippy::await_holding_lock)]
    pub async fn cleanup(&self, exit_code: Option<ExitCode>) {
        const CLEANUP_TIMEOUT: Duration = Duration::from_secs(10);

        // If this is the main thread then also close all the files
        if self.thread.is_main() {
            trace!("wasi[{}]:: cleaning up open file handles", self.pid());

            // Perform the clean operation using the asynchronous runtime
            let timeout = self.tasks().sleep_now(CLEANUP_TIMEOUT);
            tokio::select! {
                _ = timeout => {
                    tracing::warn!(
                        "WasiEnv::cleanup has timed out after {CLEANUP_TIMEOUT:?}"
                    );
                },
                _ = self.state.fs.close_all() => { }
            }

            // Now send a signal that the thread is terminated
            self.process.signal_process(Signal::Sigquit);

            // Terminate the process
            let exit_code = exit_code.unwrap_or_else(|| Errno::Canceled.into());
            self.process.terminate(exit_code);
        }
    }
}<|MERGE_RESOLUTION|>--- conflicted
+++ resolved
@@ -376,7 +376,6 @@
         self.thread.tid()
     }
 
-<<<<<<< HEAD
     /// Returns true if this module is capable of deep sleep
     /// (needs asyncify to unwind and rewin)
     pub fn capable_of_deep_sleep(&self) -> bool {
@@ -391,9 +390,7 @@
         &self.layout
     }
 
-=======
     #[allow(clippy::result_large_err)]
->>>>>>> 20085ecb
     pub(crate) fn from_init(init: WasiEnvInit) -> Result<Self, WasiRuntimeError> {
         let process = if let Some(p) = init.process {
             p
