//! WebC container support for running WASI modules

use std::sync::Arc;

use anyhow::{Context, Error};
use tracing::Instrument;
use virtual_fs::{ArcBoxFile, TmpFileSystem, VirtualFile};
use webc::metadata::{annotations::Wasi, Command};

use crate::{
    bin_factory::BinaryPackage,
    capabilities::Capabilities,
    runners::{wasi_common::CommonWasiOptions, MappedDirectory},
    runtime::task_manager::VirtualTaskManagerExt,
    Runtime, WasiEnvBuilder, WasiRuntimeError,
};

#[derive(Debug, Default, Clone)]
pub struct WasiRunner {
    wasi: CommonWasiOptions,
    stdin: Option<ArcBoxFile>,
    stdout: Option<ArcBoxFile>,
    stderr: Option<ArcBoxFile>,
}

impl WasiRunner {
    /// Constructs a new `WasiRunner`.
    pub fn new() -> Self {
        WasiRunner::default()
    }

    /// Returns the current arguments for this `WasiRunner`
    pub fn get_args(&self) -> Vec<String> {
        self.wasi.args.clone()
    }

    /// Builder method to provide CLI args to the runner
    pub fn with_args<A, S>(mut self, args: A) -> Self
    where
        A: IntoIterator<Item = S>,
        S: Into<String>,
    {
        self.set_args(args);
        self
    }

    /// Set the CLI args
    pub fn set_args<A, S>(&mut self, args: A)
    where
        A: IntoIterator<Item = S>,
        S: Into<String>,
    {
        self.wasi.args = args.into_iter().map(|s| s.into()).collect();
    }

    /// Builder method to provide environment variables to the runner.
    pub fn with_env(mut self, key: impl Into<String>, value: impl Into<String>) -> Self {
        self.set_env(key, value);
        self
    }

    /// Provide environment variables to the runner.
    pub fn set_env(&mut self, key: impl Into<String>, value: impl Into<String>) {
        self.wasi.env.insert(key.into(), value.into());
    }

    pub fn with_envs<I, K, V>(mut self, envs: I) -> Self
    where
        I: IntoIterator<Item = (K, V)>,
        K: Into<String>,
        V: Into<String>,
    {
        self.set_envs(envs);
        self
    }

    pub fn set_envs<I, K, V>(&mut self, envs: I)
    where
        I: IntoIterator<Item = (K, V)>,
        K: Into<String>,
        V: Into<String>,
    {
        for (key, value) in envs {
            self.wasi.env.insert(key.into(), value.into());
        }
    }

    pub fn with_forward_host_env(mut self) -> Self {
        self.set_forward_host_env();
        self
    }

    pub fn set_forward_host_env(&mut self) {
        self.wasi.forward_host_env = true;
    }

    pub fn with_mapped_directories<I, D>(mut self, dirs: I) -> Self
    where
        I: IntoIterator<Item = D>,
        D: Into<MappedDirectory>,
    {
        self.wasi
            .mapped_dirs
            .extend(dirs.into_iter().map(|d| d.into()));
        self
    }

    /// Add a package that should be available to the instance at runtime.
    pub fn add_injected_package(&mut self, pkg: BinaryPackage) -> &mut Self {
        self.wasi.injected_packages.push(pkg);
        self
    }

    /// Add a package that should be available to the instance at runtime.
    pub fn with_injected_package(mut self, pkg: BinaryPackage) -> Self {
        self.add_injected_package(pkg);
        self
    }

    /// Add packages that should be available to the instance at runtime.
    pub fn add_injected_packages(
        &mut self,
        packages: impl IntoIterator<Item = BinaryPackage>,
    ) -> &mut Self {
        self.wasi.injected_packages.extend(packages);
        self
    }

    /// Add packages that should be available to the instance at runtime.
    pub fn with_injected_packages(
        mut self,
        packages: impl IntoIterator<Item = BinaryPackage>,
    ) -> Self {
        self.add_injected_packages(packages);
        self
    }

    pub fn capabilities(&mut self) -> &mut Capabilities {
        &mut self.wasi.capabilities
    }

    pub fn with_capabilities(mut self, capabilities: Capabilities) -> Self {
        self.set_capabilities(capabilities);
        self
    }

    pub fn set_capabilities(&mut self, capabilities: Capabilities) {
        self.wasi.capabilities = capabilities;
    }

    pub fn with_stdin(mut self, stdin: Box<dyn VirtualFile + Send + Sync>) -> Self {
        self.set_stdin(stdin);
        self
    }

    pub fn set_stdin(&mut self, stdin: Box<dyn VirtualFile + Send + Sync>) -> &mut Self {
        self.stdin = Some(ArcBoxFile::new(stdin));
        self
    }

    pub fn with_stdout(mut self, stdout: Box<dyn VirtualFile + Send + Sync>) -> Self {
        self.set_stdout(stdout);
        self
    }

    pub fn set_stdout(&mut self, stdout: Box<dyn VirtualFile + Send + Sync>) -> &mut Self {
        self.stdout = Some(ArcBoxFile::new(stdout));
        self
    }

    pub fn with_stderr(mut self, stderr: Box<dyn VirtualFile + Send + Sync>) -> Self {
        self.set_stderr(stderr);
        self
    }

    pub fn set_stderr(&mut self, stderr: Box<dyn VirtualFile + Send + Sync>) -> &mut Self {
        self.stderr = Some(ArcBoxFile::new(stderr));
        self
    }

<<<<<<< HEAD
    pub fn prepare_webc_env(
=======
    #[tracing::instrument(level = "debug", skip_all)]
    pub(crate) fn prepare_webc_env(
>>>>>>> dcc9cc1f
        &self,
        program_name: &str,
        wasi: &Wasi,
        pkg: &BinaryPackage,
        runtime: Arc<dyn Runtime + Send + Sync>,
        root_fs: Option<TmpFileSystem>,
    ) -> Result<WasiEnvBuilder, anyhow::Error> {
        let mut builder = WasiEnvBuilder::new(program_name);
        let container_fs = Arc::clone(&pkg.webc_fs);
        self.wasi
            .prepare_webc_env(&mut builder, container_fs, wasi, root_fs)?;

        if let Some(stdin) = &self.stdin {
            builder.set_stdin(Box::new(stdin.clone()));
        }
        if let Some(stdout) = &self.stdout {
            builder.set_stdout(Box::new(stdout.clone()));
        }
        if let Some(stderr) = &self.stderr {
            builder.set_stderr(Box::new(stderr.clone()));
        }

        builder.add_webc(pkg.clone());
        builder.set_runtime(runtime);

        Ok(builder)
    }
}

impl crate::runners::Runner for WasiRunner {
    fn can_run_command(command: &Command) -> Result<bool, Error> {
        Ok(command
            .runner
            .starts_with(webc::metadata::annotations::WASI_RUNNER_URI))
    }

    #[tracing::instrument(skip_all)]
    fn run_command(
        &mut self,
        command_name: &str,
        pkg: &BinaryPackage,
        runtime: Arc<dyn Runtime + Send + Sync>,
    ) -> Result<(), Error> {
        let cmd = pkg
            .get_command(command_name)
            .with_context(|| format!("The package doesn't contain a \"{command_name}\" command"))?;
        let wasi = cmd
            .metadata()
            .annotation("wasi")?
            .unwrap_or_else(|| Wasi::new(command_name));

        let store = runtime.new_store();

        let env = self
            .prepare_webc_env(command_name, &wasi, pkg, Arc::clone(&runtime), None)
            .context("Unable to prepare the WASI environment")?
            .build()?;

        let command_name = command_name.to_string();
        let tasks = runtime.task_manager().clone();
        let pkg = pkg.clone();

        let exit_code = tasks.spawn_and_block_on(
            async move {
                let mut task_handle =
                    crate::bin_factory::spawn_exec(pkg, &command_name, store, env, &runtime)
                        .await
                        .context("Spawn failed")?;

                task_handle
                    .wait_finished()
                    .await
                    .map_err(|err| Arc::into_inner(err).expect("Error shouldn't be shared"))
                    .context("Unable to wait for the process to exit")
            }
            .in_current_span(),
        )?;

        if exit_code.raw() == 0 {
            Ok(())
        } else {
            Err(WasiRuntimeError::Wasi(crate::WasiError::Exit(exit_code)).into())
        }
    }
}

#[cfg(test)]
mod tests {
    use super::*;

    #[test]
    fn send_and_sync() {
        fn assert_send<T: Send>() {}
        fn assert_sync<T: Sync>() {}

        assert_send::<WasiRunner>();
        assert_sync::<WasiRunner>();
    }
}<|MERGE_RESOLUTION|>--- conflicted
+++ resolved
@@ -178,12 +178,8 @@
         self
     }
 
-<<<<<<< HEAD
+    #[tracing::instrument(level = "debug", skip_all)]
     pub fn prepare_webc_env(
-=======
-    #[tracing::instrument(level = "debug", skip_all)]
-    pub(crate) fn prepare_webc_env(
->>>>>>> dcc9cc1f
         &self,
         program_name: &str,
         wasi: &Wasi,
