# Changelog

*The format is based on [Keep a Changelog].*

[Keep a Changelog]: http://keepachangelog.com/en/1.0.0/

Looking for changes that affect our C API? See the [C API Changelog](lib/c-api/CHANGELOG.md).

## **[Unreleased]**

## 2.0.0-rc2 - 2020/06/03

<<<<<<< HEAD
### Added
- [#2402](https://github.com/wasmerio/wasmer/pull/2402) Add more examples and more doctests for `wasmer-middlewares`.
=======
### Changed

- [#2399](https://github.com/wasmerio/wasmer/pull/2399) Add the Dart integration in the `README.md`.
>>>>>>> c98d3a83

### Fixed
- [#2383](https://github.com/wasmerio/wasmer/pull/2383) Fix bugs in the Wasmer CLI tool with the way `--version` and the name of the CLI tool itself were printed.

## 2.0.0-rc1 - 2020/06/02

### Added
- [#2348](https://github.com/wasmerio/wasmer/pull/2348) Make Wasmer available on `aarch64-linux-android`.
- [#2315](https://github.com/wasmerio/wasmer/pull/2315) Make the Cranelift compiler working with the Native engine.
- [#2306](https://github.com/wasmerio/wasmer/pull/2306) Add support for the latest version of the Wasm SIMD proposal to compiler LLVM.
- [#2296](https://github.com/wasmerio/wasmer/pull/2296) Add support for the bulk memory proposal in compiler Singlepass and compiler LLVM.
- [#2291](https://github.com/wasmerio/wasmer/pull/2291) Type check tables when importing.
- [#2262](https://github.com/wasmerio/wasmer/pull/2262) Make parallelism optional for the Singlepass compiler.
- [#2249](https://github.com/wasmerio/wasmer/pull/2249) Make Cranelift unwind feature optional.
- [#2208](https://github.com/wasmerio/wasmer/pull/2208) Add a new CHANGELOG.md specific to our C API to make it easier for users primarily consuming our C API to keep up to date with changes that affect them.
- [#2154](https://github.com/wasmerio/wasmer/pull/2154) Implement Reference Types in the LLVM compiler.
- [#2003](https://github.com/wasmerio/wasmer/pull/2003) Wasmer works with musl, and is built, tested and packaged for musl.
- [#2250](https://github.com/wasmerio/wasmer/pull/2250) Use `rkyv` for the JIT/Universal engine.
- [#2190](https://github.com/wasmerio/wasmer/pull/2190) Use `rkyv` to read native `Module` artifact.
- [#2186](https://github.com/wasmerio/wasmer/pull/2186) Update and improve the Fuzz Testing infrastructure.
- [#2161](https://github.com/wasmerio/wasmer/pull/2161) Make NaN canonicalization configurable.
- [#2116](https://github.com/wasmerio/wasmer/pull/2116) Add a package for Windows that is not an installer, but all the `lib` and `include` files as for macOS and Linux.
- [#2123](https://github.com/wasmerio/wasmer/pull/2123) Use `ENABLE_{{compiler_name}}=(0|1)` to resp. force to disable or enable a compiler when running the `Makefile`, e.g. `ENABLE_LLVM=1 make build-wasmer`.
- [#2123](https://github.com/wasmerio/wasmer/pull/2123) `libwasmer` comes with all available compilers per target instead of Cranelift only.
- [#2135](https://github.com/wasmerio/wasmer/pull/2135) [Documentation](./PACKAGING.md) for Linux distribution maintainers
- [#2104](https://github.com/wasmerio/wasmer/pull/2104) Update WAsm core spectests and wasmparser.

### Changed
- [#2369](https://github.com/wasmerio/wasmer/pull/2369) Remove the deprecated `--backend` option in the CLI.
- [#2368](https://github.com/wasmerio/wasmer/pull/2368) Remove the deprecated code in the `wasmer-wasi` crate.
- [#2367](https://github.com/wasmerio/wasmer/pull/2367) Remove the `deprecated` features and associated code in the `wasmer` crate.
- [#2366](https://github.com/wasmerio/wasmer/pull/2366) Remove the deprecated crates.
- [#2364](https://github.com/wasmerio/wasmer/pull/2364) Rename `wasmer-engine-object-file` to `wasmer-engine-staticlib`.
- [#2356](https://github.com/wasmerio/wasmer/pull/2356) Rename `wasmer-engine-native` to `wasmer-engine-dylib`.
- [#2340](https://github.com/wasmerio/wasmer/pull/2340) Rename `wasmer-engine-jit` to `wasmer-engine-universal`.
- [#2307](https://github.com/wasmerio/wasmer/pull/2307) Update Cranelift, implement low hanging fruit SIMD opcodes.
- [#2305](https://github.com/wasmerio/wasmer/pull/2305) Clean up and improve the trap API, more deterministic errors etc.
- [#2299](https://github.com/wasmerio/wasmer/pull/2299) Unused trap codes (due to Wasm spec changes), `HeapSetterOutOfBounds` and `TableSetterOutOfBounds` were removed from `wasmer_vm::TrapCode` and the numbering of the remaining variants has been adjusted.
- [#2293](https://github.com/wasmerio/wasmer/pull/2293) The `Memory::ty` trait method now returns `MemoryType` by value. `wasmer_vm::LinearMemory` now recomputes `MemoryType`'s `minimum` field when accessing its type. This behavior is what's expected by the latest spectests. `wasmer::Memory::ty` has also been updated to follow suit, it now returns `MemoryType` by value.
- [#2286](https://github.com/wasmerio/wasmer/pull/2286) Replace the `goblin` crate by the `object` crate.
- [#2281](https://github.com/wasmerio/wasmer/pull/2281) Refactor the `wasmer_vm` crate to remove unnecessary structs, reuse data when available etc.
- [#2251](https://github.com/wasmerio/wasmer/pull/2251) Wasmer CLI will now execute WASI modules with multiple WASI namespaces in them by default. Use `--allow-multiple-wasi-versions` to suppress the warning and use `--deny-multiple-wasi-versions` to make it an error.
- [#2201](https://github.com/wasmerio/wasmer/pull/2201) Implement `loupe::MemoryUsage` for `wasmer::Instance`.
- [#2200](https://github.com/wasmerio/wasmer/pull/2200) Implement `loupe::MemoryUsage` for `wasmer::Module`.
- [#2199](https://github.com/wasmerio/wasmer/pull/2199) Implement `loupe::MemoryUsage` for `wasmer::Store`.
- [#2195](https://github.com/wasmerio/wasmer/pull/2195) Remove dependency to `cranelift-entity`.
- [#2140](https://github.com/wasmerio/wasmer/pull/2140) Reduce the number of dependencies in the `wasmer.dll` shared library by statically compiling CRT.
- [#2113](https://github.com/wasmerio/wasmer/pull/2113) Bump minimum supported Rust version to 1.49
- [#2144](https://github.com/wasmerio/wasmer/pull/2144) Bump cranelift version to 0.70
- [#2149](https://github.com/wasmerio/wasmer/pull/2144) `wasmer-engine-native` looks for clang-11 instead of clang-10.
- [#2157](https://github.com/wasmerio/wasmer/pull/2157) Simplify the code behind `WasmPtr`

### Fixed
- [#2327](https://github.com/wasmerio/wasmer/pull/2327) Fix memory leak preventing internal instance memory from being freed when a WasmerEnv contained an exported extern (e.g. Memory, etc.).
- [#2247](https://github.com/wasmerio/wasmer/pull/2247) Internal WasiFS logic updated to be closer to what WASI libc does when finding a preopened fd for a path.
- [#2241](https://github.com/wasmerio/wasmer/pull/2241) Fix Undefined Behavior in setting memory in emscripten `EmEnv`.
- [#2224](https://github.com/wasmerio/wasmer/pull/2224) Enable SIMD based on actual Wasm features in the Cranelift compiler.
- [#2217](https://github.com/wasmerio/wasmer/pull/2217) Fix bug in `i64.rotr X 0` in the LLVM compiler.
- [#2290](https://github.com/wasmerio/wasmer/pull/2290) Handle Wasm modules with no imports in the CLI.
- [#2108](https://github.com/wasmerio/wasmer/pull/2108) The Object Native Engine generates code that now compiles correctly with C++.
- [#2125](https://github.com/wasmerio/wasmer/pull/2125) Fix RUSTSEC-2021-0023.
- [#2155](https://github.com/wasmerio/wasmer/pull/2155) Fix the implementation of shift and rotate in the LLVM compiler.
- [#2101](https://github.com/wasmerio/wasmer/pull/2101) cflags emitted by `wasmer config --pkg-config` are now correct.

## 1.0.2 - 2021-02-04

### Added
- [#2053](https://github.com/wasmerio/wasmer/pull/2053) Implement the non-standard `wasi_get_unordered_imports` function in the C API.
- [#2072](https://github.com/wasmerio/wasmer/pull/2072) Add `wasm_config_set_target`, along with `wasm_target_t`, `wasm_triple_t` and `wasm_cpu_features_t` in the unstable C API.
- [#2059](https://github.com/wasmerio/wasmer/pull/2059) Ability to capture `stdout` and `stderr` with WASI in the C API.
- [#2040](https://github.com/wasmerio/wasmer/pull/2040) Add `InstanceHandle::vmoffsets` to expose the offsets of the `vmctx` region.
- [#2026](https://github.com/wasmerio/wasmer/pull/2026) Expose trap code of a `RuntimeError`, if it's a `Trap`.
- [#2054](https://github.com/wasmerio/wasmer/pull/2054) Add `wasm_config_delete` to the Wasm C API.
- [#2072](https://github.com/wasmerio/wasmer/pull/2072) Added cross-compilation to Wasm C API.

### Changed
- [#2085](https://github.com/wasmerio/wasmer/pull/2085) Update to latest inkwell and LLVM 11.
- [#2037](https://github.com/wasmerio/wasmer/pull/2037) Improved parallelism of LLVM with the Native/Object engine
- [#2012](https://github.com/wasmerio/wasmer/pull/2012) Refactor Singlepass init stack assembly (more performant now)
- [#2036](https://github.com/wasmerio/wasmer/pull/2036) Optimize memory allocated for Function type definitions
- [#2083](https://github.com/wasmerio/wasmer/pull/2083) Mark `wasi_env_set_instance` and `wasi_env_set_memory` as deprecated. You may simply remove the calls with no side-effect.
- [#2056](https://github.com/wasmerio/wasmer/pull/2056) Change back to depend on the `enumset` crate instead of `wasmer_enumset`

### Fixed
- [#2066](https://github.com/wasmerio/wasmer/pull/2066) Include 'extern "C"' in our C headers when included by C++ code.
- [#2090](https://github.com/wasmerio/wasmer/pull/2090) `wasi_env_t` needs to be freed with `wasi_env_delete` in the C API.
- [#2084](https://github.com/wasmerio/wasmer/pull/2084) Avoid calling the function environment finalizer more than once when the environment has been cloned in the C API.
- [#2069](https://github.com/wasmerio/wasmer/pull/2069) Use the new documentation for `include/README.md` in the Wasmer package.
- [#2042](https://github.com/wasmerio/wasmer/pull/2042) Parse more exotic environment variables in `wasmer run`.
- [#2041](https://github.com/wasmerio/wasmer/pull/2041) Documentation diagrams now have a solid white background rather than a transparent background.
- [#2070](https://github.com/wasmerio/wasmer/pull/2070) Do not drain the entire captured stream at first read with `wasi_env_read_stdout` or `_stderr` in the C API.
- [#2058](https://github.com/wasmerio/wasmer/pull/2058) Expose WASI versions to C correctly.
- [#2044](https://github.com/wasmerio/wasmer/pull/2044) Do not build C headers on docs.rs.

## 1.0.1 - 2021-01-12

This release includes a breaking change in the API (changing the trait `enumset::EnumsetType` to `wasmer_enumset::EnumSetType` and changing `enumset::EnumSet` in signatures to `wasmer_enumset::EnumSet` to work around a breaking change introduced by `syn`) but is being released as a minor version because `1.0.0` is also in a broken state due to a breaking change introduced by `syn` which affects `enumset` and thus `wasmer`.

This change is unlikely to affect any users of `wasmer`, but if it does please change uses of the `enumset` crate to the `wasmer_enumset` crate where possible.

### Added
- [#2010](https://github.com/wasmerio/wasmer/pull/2010) A new, experimental, minified build of `wasmer` called `wasmer-headless` will now be included with releases. `wasmer-headless` is the `wasmer` VM without any compilers attached, so it can only run precompiled Wasm modules.
- [#2005](https://github.com/wasmerio/wasmer/pull/2005) Added the arguments `alias` and `optional` to `WasmerEnv` derive's `export` attribute.

### Changed
- [#2006](https://github.com/wasmerio/wasmer/pull/2006) Use `wasmer_enumset`, a fork of the `enumset` crate to work around a breaking change in `syn`
- [#1985](https://github.com/wasmerio/wasmer/pull/1985) Bump minimum supported Rust version to 1.48

### Fixed
- [#2007](https://github.com/wasmerio/wasmer/pull/2007) Fix packaging of wapm on Windows
- [#2005](https://github.com/wasmerio/wasmer/pull/2005) Emscripten is now working again.

## 1.0.0 - 2021-01-05

### Added

- [#1969](https://github.com/wasmerio/wasmer/pull/1969) Added D integration to the README

### Changed
- [#1979](https://github.com/wasmerio/wasmer/pull/1979) `WasmPtr::get_utf8_string` was renamed to `WasmPtr::get_utf8_str` and made `unsafe`.

### Fixed
- [#1979](https://github.com/wasmerio/wasmer/pull/1979) `WasmPtr::get_utf8_string` now returns a `String`, fixing a soundness issue in certain circumstances. The old functionality is available under a new `unsafe` function, `WasmPtr::get_utf8_str`.

## 1.0.0-rc1 - 2020-12-23

### Added

* [#1894](https://github.com/wasmerio/wasmer/pull/1894) Added exports `wasmer::{CraneliftOptLevel, LLVMOptLevel}` to allow using `Cranelift::opt_level` and `LLVM::opt_level` directly via the `wasmer` crate

### Changed

* [#1941](https://github.com/wasmerio/wasmer/pull/1941) Turn `get_remaining_points`/`set_remaining_points` of the `Metering` middleware into free functions to allow using them in an ahead-of-time compilation setup
* [#1955](https://github.com/wasmerio/wasmer/pull/1955) Set `jit` as a default feature of the `wasmer-wasm-c-api` crate
* [#1944](https://github.com/wasmerio/wasmer/pull/1944) Require `WasmerEnv` to be `Send + Sync` even in dynamic functions.
* [#1963](https://github.com/wasmerio/wasmer/pull/1963) Removed `to_wasm_error` in favour of `impl From<BinaryReaderError> for WasmError`
* [#1962](https://github.com/wasmerio/wasmer/pull/1962) Replace `wasmparser::Result<()>` with `Result<(), MiddlewareError>` in middleware, allowing implementors to return errors in `FunctionMiddleware::feed`

### Fixed

- [#1949](https://github.com/wasmerio/wasmer/pull/1949) `wasm_<type>_vec_delete` functions no longer crash when the given vector is uninitialized, in the Wasmer C API
- [#1949](https://github.com/wasmerio/wasmer/pull/1949) The `wasm_frame_vec_t`, `wasm_functype_vec_t`, `wasm_globaltype_vec_t`, `wasm_memorytype_vec_t`, and `wasm_tabletype_vec_t` are now boxed vectors in the Wasmer C API

## 1.0.0-beta2 - 2020-12-16

### Added
 
* [#1916](https://github.com/wasmerio/wasmer/pull/1916) Add the `WASMER_VERSION*` constants with the `wasmer_version*` functions in the Wasmer C API
* [#1867](https://github.com/wasmerio/wasmer/pull/1867) Added `Metering::get_remaining_points` and `Metering::set_remaining_points` 
* [#1881](https://github.com/wasmerio/wasmer/pull/1881) Added `UnsupportedTarget` error to `CompileError`
* [#1908](https://github.com/wasmerio/wasmer/pull/1908) Implemented `TryFrom<Value<T>>` for `i32`/`u32`/`i64`/`u64`/`f32`/`f64`
* [#1927](https://github.com/wasmerio/wasmer/pull/1927) Added mmap support in `Engine::deserialize_from_file` to speed up artifact loading
* [#1911](https://github.com/wasmerio/wasmer/pull/1911) Generalized signature type in `Function::new` and `Function::new_with_env` to accept owned and reference `FunctionType` as well as array pairs. This allows users to define signatures as constants. Implemented `From<([Type; $N], [Type; $M])>` for `FunctionType` to support this.

### Changed

- [#1865](https://github.com/wasmerio/wasmer/pull/1865) Require that implementors of `WasmerEnv` also implement `Send`, `Sync`, and `Clone`.
- [#1851](https://github.com/wasmerio/wasmer/pull/1851) Improve test suite and documentation of the Wasmer C API
- [#1874](https://github.com/wasmerio/wasmer/pull/1874) Set `CompilerConfig` to be owned (following wasm-c-api)
- [#1880](https://github.com/wasmerio/wasmer/pull/1880) Remove cmake dependency for tests
- [#1924](https://github.com/wasmerio/wasmer/pull/1924) Rename reference implementation `wasmer::Tunables` to `wasmer::BaseTunables`. Export trait `wasmer_engine::Tunables` as `wasmer::Tunables`.

### Fixed

- [#1865](https://github.com/wasmerio/wasmer/pull/1865) Fix memory leaks with host function environments.
- [#1870](https://github.com/wasmerio/wasmer/pull/1870) Fixed Trap instruction address maps in Singlepass
* [#1914](https://github.com/wasmerio/wasmer/pull/1914) Implemented `TryFrom<Bytes> for Pages` instead of `From<Bytes> for Pages` to properly handle overflow errors

## 1.0.0-beta1 - 2020-12-01

### Added

- [#1839](https://github.com/wasmerio/wasmer/pull/1839) Added support for Metering Middleware
- [#1837](https://github.com/wasmerio/wasmer/pull/1837) It is now possible to use exports of an `Instance` even after the `Instance` has been freed
- [#1831](https://github.com/wasmerio/wasmer/pull/1831) Added support for Apple Silicon chips (`arm64-apple-darwin`)
- [#1739](https://github.com/wasmerio/wasmer/pull/1739) Improved function environment setup via `WasmerEnv` proc macro.
- [#1649](https://github.com/wasmerio/wasmer/pull/1649) Add outline of migration to 1.0.0 docs.

### Changed

- [#1739](https://github.com/wasmerio/wasmer/pull/1739) Environments passed to host function- must now implement the `WasmerEnv` trait. You can implement it on your existing type with `#[derive(WasmerEnv)]`.
- [#1838](https://github.com/wasmerio/wasmer/pull/1838) Deprecate `WasiEnv::state_mut`: prefer `WasiEnv::state` instead.
- [#1663](https://github.com/wasmerio/wasmer/pull/1663) Function environments passed to host functions now must be passed by `&` instead of `&mut`. This is a breaking change. This change fixes a race condition when a host function is called from multiple threads. If you need mutability in your environment, consider using `std::sync::Mutex` or other synchronization primitives.
- [#1830](https://github.com/wasmerio/wasmer/pull/1830) Minimum supported Rust version bumped to 1.47.0
- [#1810](https://github.com/wasmerio/wasmer/pull/1810) Make the `state` field of `WasiEnv` public

### Fixed

- [#1857](https://github.com/wasmerio/wasmer/pull/1857) Fix dynamic function with new Environment API
- [#1855](https://github.com/wasmerio/wasmer/pull/1855) Fix memory leak when using `wat2wasm` in the C API, the function now takes its output parameter by pointer rather than returning an allocated `wasm_byte_vec_t`.
- [#1841](https://github.com/wasmerio/wasmer/pull/1841) We will now panic when attempting to use a native function with a captured env as a host function. Previously this would silently do the wrong thing. See [#1840](https://github.com/wasmerio/wasmer/pull/1840) for info about Wasmer's support of closures as host functions.
- [#1764](https://github.com/wasmerio/wasmer/pull/1764) Fix bug in WASI `path_rename` allowing renamed files to be 1 directory below a preopened directory.

## 1.0.0-alpha5 - 2020-11-06

### Added

- [#1761](https://github.com/wasmerio/wasmer/pull/1761) Implement the `wasm_trap_t**` argument of `wasm_instance_new` in the Wasm C API.
- [#1687](https://github.com/wasmerio/wasmer/pull/1687) Add basic table example; fix ownership of local memory and local table metadata in the VM.
- [#1751](https://github.com/wasmerio/wasmer/pull/1751) Implement `wasm_trap_t` inside a function declared with `wasm_func_new_with_env` in the Wasm C API.
- [#1741](https://github.com/wasmerio/wasmer/pull/1741) Implement `wasm_memory_type` in the Wasm C API.
- [#1736](https://github.com/wasmerio/wasmer/pull/1736) Implement `wasm_global_type` in the Wasm C API.
- [#1699](https://github.com/wasmerio/wasmer/pull/1699) Update `wasm.h` to its latest version.
- [#1685](https://github.com/wasmerio/wasmer/pull/1685) Implement `wasm_exporttype_delete` in the Wasm C API.
- [#1725](https://github.com/wasmerio/wasmer/pull/1725) Implement `wasm_func_type` in the Wasm C API.
- [#1715](https://github.com/wasmerio/wasmer/pull/1715) Register errors from `wasm_module_serialize` in the Wasm C API.
- [#1709](https://github.com/wasmerio/wasmer/pull/1709) Implement `wasm_module_name` and `wasm_module_set_name` in the Wasm(er) C API.
- [#1700](https://github.com/wasmerio/wasmer/pull/1700) Implement `wasm_externtype_copy` in the Wasm C API.
- [#1785](https://github.com/wasmerio/wasmer/pull/1785) Add more examples on the Rust API.
- [#1783](https://github.com/wasmerio/wasmer/pull/1783) Handle initialized but empty results in `wasm_func_call` in the Wasm C API.
- [#1780](https://github.com/wasmerio/wasmer/pull/1780) Implement new SIMD zero-extend loads in compiler-llvm.
- [#1754](https://github.com/wasmerio/wasmer/pull/1754) Implement aarch64 ABI for compiler-llvm.
- [#1693](https://github.com/wasmerio/wasmer/pull/1693) Add `wasmer create-exe` subcommand.

### Changed

- [#1772](https://github.com/wasmerio/wasmer/pull/1772) Remove lifetime parameter from `NativeFunc`.
- [#1762](https://github.com/wasmerio/wasmer/pull/1762) Allow the `=` sign in a WASI environment variable value.
- [#1710](https://github.com/wasmerio/wasmer/pull/1710) Memory for function call trampolines is now owned by the Artifact.
- [#1781](https://github.com/wasmerio/wasmer/pull/1781) Cranelift upgrade to 0.67.
- [#1777](https://github.com/wasmerio/wasmer/pull/1777) Wasmparser update to 0.65.
- [#1775](https://github.com/wasmerio/wasmer/pull/1775) Improve LimitingTunables implementation.
- [#1720](https://github.com/wasmerio/wasmer/pull/1720) Autodetect llvm regardless of architecture.

### Fixed

- [#1718](https://github.com/wasmerio/wasmer/pull/1718) Fix panic in the API in some situations when the memory's min bound was greater than the memory's max bound.
- [#1731](https://github.com/wasmerio/wasmer/pull/1731) In compiler-llvm always load before store, to trigger any traps before any bytes are written.

## 1.0.0-alpha4 - 2020-10-08

### Added
- [#1635](https://github.com/wasmerio/wasmer/pull/1635) Implement `wat2wasm` in the Wasm C API.
- [#1636](https://github.com/wasmerio/wasmer/pull/1636) Implement `wasm_module_validate` in the Wasm C API.
- [#1657](https://github.com/wasmerio/wasmer/pull/1657) Implement `wasm_trap_t` and `wasm_frame_t` for Wasm C API; add examples in Rust and C of exiting early with a host function.

### Fixed
- [#1690](https://github.com/wasmerio/wasmer/pull/1690) Fix `wasm_memorytype_limits` where `min` and `max` represents pages, not bytes. Additionally, fixes the max limit sentinel value.
- [#1671](https://github.com/wasmerio/wasmer/pull/1671) Fix probestack firing inappropriately, and sometimes over/under allocating stack.
- [#1660](https://github.com/wasmerio/wasmer/pull/1660) Fix issue preventing map-dir aliases starting with `/` from working properly.
- [#1624](https://github.com/wasmerio/wasmer/pull/1624) Add Value::I32/Value::I64 converters from unsigned ints.

### Changed
- [#1682](https://github.com/wasmerio/wasmer/pull/1682) Improve error reporting when making a memory with invalid settings.
- [#1691](https://github.com/wasmerio/wasmer/pull/1691) Bump minimum supported Rust version to 1.46.0
- [#1645](https://github.com/wasmerio/wasmer/pull/1645) Move the install script to https://github.com/wasmerio/wasmer-install

## 1.0.0-alpha3 - 2020-09-14

### Fixed

- [#1620](https://github.com/wasmerio/wasmer/pull/1620) Fix bug causing the Wapm binary to not be packaged with the release
- [#1619](https://github.com/wasmerio/wasmer/pull/1619) Improve error message in engine-native when C compiler is missing

## 1.0.0-alpha02.0 - 2020-09-11

### Added

- [#1566](https://github.com/wasmerio/wasmer/pull/1566) Add support for opening special Unix files to the WASI FS

### Fixed

- [#1602](https://github.com/wasmerio/wasmer/pull/1602) Fix panic when calling host functions with negative numbers in certain situations
- [#1590](https://github.com/wasmerio/wasmer/pull/1590) Fix soundness issue in API of vm::Global

## TODO: 1.0.0-alpha01.0

- Wasmer refactor lands

## 0.17.1 - 2020-06-24

### Changed
- [#1439](https://github.com/wasmerio/wasmer/pull/1439) Move `wasmer-interface-types` into its own repository

### Fixed

- [#1554](https://github.com/wasmerio/wasmer/pull/1554) Update supported stable Rust version to 1.45.2.
- [#1552](https://github.com/wasmerio/wasmer/pull/1552) Disable `sigint` handler by default.

## 0.17.0 - 2020-05-11

### Added
- [#1331](https://github.com/wasmerio/wasmer/pull/1331) Implement the `record` type and instrutions for WIT
- [#1345](https://github.com/wasmerio/wasmer/pull/1345) Adding ARM testing in Azure Pipelines
- [#1329](https://github.com/wasmerio/wasmer/pull/1329) New numbers and strings instructions for WIT
- [#1285](https://github.com/wasmerio/wasmer/pull/1285) Greatly improve errors in `wasmer-interface-types`
- [#1303](https://github.com/wasmerio/wasmer/pull/1303) NaN canonicalization for singlepass backend.
- [#1313](https://github.com/wasmerio/wasmer/pull/1313) Add new high-level public API through `wasmer` crate. Includes many updates including:
  - Minor improvement: `imports!` macro now handles no trailing comma as well as a trailing comma in namespaces and between namespaces.
  - New methods on `Module`: `exports`, `imports`, and `custom_sections`.
  - New way to get exports from an instance with `let func_name: Func<i32, i64> = instance.exports.get("func_name");`.
  - Improved `Table` APIs including `set` which now allows setting functions directly.  TODO: update this more if `Table::get` gets made public in this PR
  - TODO: finish the list of changes here
- [#1305](https://github.com/wasmerio/wasmer/pull/1305) Handle panics from DynamicFunc.
- [#1300](https://github.com/wasmerio/wasmer/pull/1300) Add support for multiple versions of WASI tests: wasitests now test all versions of WASI.
- [#1292](https://github.com/wasmerio/wasmer/pull/1292) Experimental Support for Android (x86_64 and AArch64)

### Fixed
- [#1283](https://github.com/wasmerio/wasmer/pull/1283) Workaround for floating point arguments and return values in `DynamicFunc`s.

### Changed
- [#1401](https://github.com/wasmerio/wasmer/pull/1401) Make breaking change to `RuntimeError`: `RuntimeError` is now more explicit about its possible error values allowing for better insight into why a call into Wasm failed.
- [#1382](https://github.com/wasmerio/wasmer/pull/1382) Refactored test infranstructure (part 2)
- [#1380](https://github.com/wasmerio/wasmer/pull/1380) Refactored test infranstructure (part 1)
- [#1357](https://github.com/wasmerio/wasmer/pull/1357) Refactored bin commands into separate files
- [#1335](https://github.com/wasmerio/wasmer/pull/1335) Change mutability of `memory` to `const` in `wasmer_memory_data_length` in the C API
- [#1332](https://github.com/wasmerio/wasmer/pull/1332) Add option to `CompilerConfig` to force compiler IR verification off even when `debug_assertions` are enabled. This can be used to make debug builds faster, which may be important if you're creating a library that wraps Wasmer and depend on the speed of debug builds.
- [#1320](https://github.com/wasmerio/wasmer/pull/1320) Change `custom_sections` field in `ModuleInfo` to be more standards compliant by allowing multiple custom sections with the same name. To get the old behavior with the new API, you can add `.last().unwrap()` to accesses. For example, `module_info.custom_sections["custom_section_name"].last().unwrap()`.
- [#1301](https://github.com/wasmerio/wasmer/pull/1301) Update supported stable Rust version to 1.41.1.

## 0.16.2 - 2020-03-11

### Fixed

- [#1294](https://github.com/wasmerio/wasmer/pull/1294) Fix bug related to system calls in WASI that rely on reading from WasmPtrs as arrays of length 0. `WasmPtr` will now succeed on length 0 arrays again.

## 0.16.1 - 2020-03-11

### Fixed

- [#1291](https://github.com/wasmerio/wasmer/pull/1291) Fix installation packaging script to package the `wax` command.

## 0.16.0 - 2020-03-11

### Added
- [#1286](https://github.com/wasmerio/wasmer/pull/1286) Updated Windows Wasmer icons. Add wax
- [#1284](https://github.com/wasmerio/wasmer/pull/1284) Implement string and memory instructions in `wasmer-interface-types`

### Fixed
- [#1272](https://github.com/wasmerio/wasmer/pull/1272) Fix off-by-one error bug when accessing memory with a `WasmPtr` that contains the last valid byte of memory. Also changes the behavior of `WasmPtr<T, Array>` with a length of 0 and `WasmPtr<T>` where `std::mem::size_of::<T>()` is 0 to always return `None`

## 0.15.0 - 2020-03-04

- [#1263](https://github.com/wasmerio/wasmer/pull/1263) Changed the behavior of some WASI syscalls to now handle preopened directories more properly. Changed default `--debug` logging to only show Wasmer-related messages.
- [#1217](https://github.com/wasmerio/wasmer/pull/1217) Polymorphic host functions based on dynamic trampoline generation.
- [#1252](https://github.com/wasmerio/wasmer/pull/1252) Allow `/` in wasi `--mapdir` wasm path.
- [#1212](https://github.com/wasmerio/wasmer/pull/1212) Add support for GDB JIT debugging:
  - Add `--generate-debug-info` and `-g` flags to `wasmer run` to generate debug information during compilation. The debug info is passed via the GDB JIT interface to a debugger to allow source-level debugging of Wasm files. Currently only available on clif-backend.
  - Break public middleware APIs: there is now a `source_loc` parameter that should be passed through if applicable.
  - Break compiler trait methods such as `feed_local`, `feed_event` as well as `ModuleCodeGenerator::finalize`.

## 0.14.1 - 2020-02-24

- [#1245](https://github.com/wasmerio/wasmer/pull/1245) Use Ubuntu 16.04 in CI so that we use an earlier version of GLIBC.
- [#1234](https://github.com/wasmerio/wasmer/pull/1234) Check for unused excluded spectest failures.
- [#1232](https://github.com/wasmerio/wasmer/pull/1232) `wasmer-interface-types` has a WAT decoder.

## 0.14.0 - 2020-02-20

- [#1233](https://github.com/wasmerio/wasmer/pull/1233) Improved Wasmer C API release artifacts.
- [#1216](https://github.com/wasmerio/wasmer/pull/1216) `wasmer-interface-types` receives a binary encoder.
- [#1228](https://github.com/wasmerio/wasmer/pull/1228) Singlepass cleanup: Resolve several FIXMEs and remove protect_unix.
- [#1218](https://github.com/wasmerio/wasmer/pull/1218) Enable Cranelift verifier in debug mode. Fix bug with table indices being the wrong type.
- [#787](https://github.com/wasmerio/wasmer/pull/787) New crate `wasmer-interface-types` to implement WebAssembly Interface Types.
- [#1213](https://github.com/wasmerio/wasmer/pull/1213) Fixed WASI `fdstat` to detect `isatty` properly.
- [#1192](https://github.com/wasmerio/wasmer/pull/1192) Use `ExceptionCode` for error representation.
- [#1191](https://github.com/wasmerio/wasmer/pull/1191) Fix singlepass miscompilation on `Operator::CallIndirect`.
- [#1180](https://github.com/wasmerio/wasmer/pull/1180) Fix compilation for target `x86_64-unknown-linux-musl`.
- [#1170](https://github.com/wasmerio/wasmer/pull/1170) Improve the WasiFs builder API with convenience methods for overriding stdin, stdout, and stderr as well as a new sub-builder for controlling the permissions and properties of preopened directories.  Also breaks that implementations of `WasiFile` must be `Send` -- please file an issue if this change causes you any issues.
- [#1161](https://github.com/wasmerio/wasmer/pull/1161) Require imported functions to be `Send`. This is a breaking change that fixes a soundness issue in the API.
- [#1140](https://github.com/wasmerio/wasmer/pull/1140) Use [`blake3`](https://github.com/BLAKE3-team/BLAKE3) as default hashing algorithm for caching.
- [#1129](https://github.com/wasmerio/wasmer/pull/1129) Standard exception types for singlepass backend.

## 0.13.1 - 2020-01-16
- Fix bug in wapm related to the `package.wasmer_extra_flags` entry in the manifest

## 0.13.0 - 2020-01-15

Special thanks to [@repi](https://github.com/repi) and [@srenatus](https://github.com/srenatus) for their contributions!

- [#1153](https://github.com/wasmerio/wasmer/pull/1153) Added Wasmex, an Elixir language integration, to the README
- [#1133](https://github.com/wasmerio/wasmer/pull/1133) New `wasmer_trap` function in the C API, to properly error from within a host function
- [#1147](https://github.com/wasmerio/wasmer/pull/1147) Remove `log` and `trace` macros from `wasmer-runtime-core`, remove `debug` and `trace` features from `wasmer-*` crates, use the `log` crate for logging and use `fern` in the Wasmer CLI binary to output log messages.  Colorized output will be enabled automatically if printing to a terminal, to force colorization on or off, set the `WASMER_COLOR` environment variable to `true` or `false`.
- [#1128](https://github.com/wasmerio/wasmer/pull/1128) Fix a crash when a host function is missing and the `allow_missing_functions` flag is enabled
- [#1099](https://github.com/wasmerio/wasmer/pull/1099) Remove `backend::Backend` from `wasmer_runtime_core`
- [#1097](https://github.com/wasmerio/wasmer/pull/1097) Move inline breakpoint outside of runtime backend
- [#1095](https://github.com/wasmerio/wasmer/pull/1095) Update to cranelift 0.52.
- [#1092](https://github.com/wasmerio/wasmer/pull/1092) Add `get_utf8_string_with_nul` to `WasmPtr` to read nul-terminated strings from memory.
- [#1071](https://github.com/wasmerio/wasmer/pull/1071) Add support for non-trapping float-to-int conversions, enabled by default.

## 0.12.0 - 2019-12-18

Special thanks to [@ethanfrey](https://github.com/ethanfrey), [@AdamSLevy](https://github.com/AdamSLevy), [@Jasper-Bekkers](https://github.com/Jasper-Bekkers), [@srenatus](https://github.com/srenatus) for their contributions!

- [#1078](https://github.com/wasmerio/wasmer/pull/1078) Increase the maximum number of parameters `Func` can take
- [#1062](https://github.com/wasmerio/wasmer/pull/1062) Expose some opt-in Emscripten functions to the C API
- [#1032](https://github.com/wasmerio/wasmer/pull/1032) Change the signature of the Emscripten `abort` function to work with Emscripten 1.38.30
- [#1060](https://github.com/wasmerio/wasmer/pull/1060) Test the capi with all the backends
- [#1069](https://github.com/wasmerio/wasmer/pull/1069) Add function `get_memory_and_data` to `Ctx` to help prevent undefined behavior and mutable aliasing. It allows accessing memory while borrowing data mutably for the `Ctx` lifetime. This new function is now being used in `wasmer-wasi`.
- [#1058](https://github.com/wasmerio/wasmer/pull/1058) Fix minor panic issue when `wasmer::compile_with` called with llvm backend.
- [#858](https://github.com/wasmerio/wasmer/pull/858) Minor panic fix when wasmer binary with `loader` option run a module without exported `_start` function.
- [#1056](https://github.com/wasmerio/wasmer/pull/1056) Improved `--invoke` args parsing (supporting `i32`, `i64`, `f32` and `f32`) in Wasmer CLI
- [#1054](https://github.com/wasmerio/wasmer/pull/1054) Improve `--invoke` output in Wasmer CLI
- [#1053](https://github.com/wasmerio/wasmer/pull/1053) For RuntimeError and breakpoints, use Box<Any + Send> instead of Box<Any>.
- [#1052](https://github.com/wasmerio/wasmer/pull/1052) Fix minor panic and improve Error handling in singlepass backend.
- [#1050](https://github.com/wasmerio/wasmer/pull/1050) Attach C & C++ headers to releases.
- [#1033](https://github.com/wasmerio/wasmer/pull/1033) Set cranelift backend as default compiler backend again, require at least one backend to be enabled for Wasmer CLI
- [#1044](https://github.com/wasmerio/wasmer/pull/1044) Enable AArch64 support in the LLVM backend.
- [#1030](https://github.com/wasmerio/wasmer/pull/1030) Ability to generate `ImportObject` for a specific version WASI version with the C API.
- [#1028](https://github.com/wasmerio/wasmer/pull/1028) Introduce strict/non-strict modes for `get_wasi_version`
- [#1029](https://github.com/wasmerio/wasmer/pull/1029) Add the “floating” `WasiVersion::Latest` version.
- [#1006](https://github.com/wasmerio/wasmer/pull/1006) Fix minor panic issue when `wasmer::compile_with` called with llvm backend
- [#1009](https://github.com/wasmerio/wasmer/pull/1009) Enable LLVM verifier for all tests, add new llvm-backend-tests crate.
- [#1022](https://github.com/wasmerio/wasmer/pull/1022) Add caching support for Singlepass backend.
- [#1004](https://github.com/wasmerio/wasmer/pull/1004) Add the Auto backend to enable to adapt backend usage depending on wasm file executed.
- [#1068](https://github.com/wasmerio/wasmer/pull/1068) Various cleanups for the singlepass backend on AArch64.

## 0.11.0 - 2019-11-22

- [#713](https://github.com/wasmerio/wasmer/pull/713) Add AArch64 support for singlepass.
- [#995](https://github.com/wasmerio/wasmer/pull/995) Detect when a global is read without being initialized (emit a proper error instead of panicking)
- [#996](https://github.com/wasmerio/wasmer/pull/997) Refactored spectests, emtests and wasitests to use default compiler logic
- [#992](https://github.com/wasmerio/wasmer/pull/992) Updates WAPM version to 0.4.1, fix arguments issue introduced in #990
- [#990](https://github.com/wasmerio/wasmer/pull/990) Default wasmer CLI to `run`.  Wasmer will now attempt to parse unrecognized command line options as if they were applied to the run command: `wasmer mywasm.wasm --dir=.` now works!
- [#987](https://github.com/wasmerio/wasmer/pull/987) Fix `runtime-c-api` header files when compiled by gnuc.
- [#957](https://github.com/wasmerio/wasmer/pull/957) Change the meaning of `wasmer_wasi::is_wasi_module` to detect any type of WASI module, add support for new wasi snapshot_preview1
- [#934](https://github.com/wasmerio/wasmer/pull/934) Simplify float expressions in the LLVM backend.

## 0.10.2 - 2019-11-18

- [#968](https://github.com/wasmerio/wasmer/pull/968) Added `--invoke` option to the command
- [#964](https://github.com/wasmerio/wasmer/pull/964) Enable cross-compilation for specific target
- [#971](https://github.com/wasmerio/wasmer/pull/971) In LLVM backend, use unaligned loads and stores for non-atomic accesses to wasmer memory.
- [#960](https://github.com/wasmerio/wasmer/pull/960) Fix `runtime-c-api` header files when compiled by clang.
- [#925](https://github.com/wasmerio/wasmer/pull/925) Host functions can be closures with a captured environment.
- [#917](https://github.com/wasmerio/wasmer/pull/917) Host functions (aka imported functions) may not have `&mut vm::Ctx` as first argument, i.e. the presence of the `&mut vm::Ctx` argument is optional.
- [#915](https://github.com/wasmerio/wasmer/pull/915) All backends share the same definition of `Trampoline` (defined in `wasmer-runtime-core`).

## 0.10.1 - 2019-11-11

- [#952](https://github.com/wasmerio/wasmer/pull/952) Use C preprocessor to properly hide trampoline functions on Windows and non-x86_64 targets.

## 0.10.0 - 2019-11-11

Special thanks to [@newpavlov](https://github.com/newpavlov) and [@Maxgy](https://github.com/Maxgy) for their contributions!

- [#942](https://github.com/wasmerio/wasmer/pull/942) Deny missing docs in runtime core and add missing docs
- [#939](https://github.com/wasmerio/wasmer/pull/939) Fix bug causing attempts to append to files with WASI to delete the contents of the file
- [#940](https://github.com/wasmerio/wasmer/pull/940) Update supported Rust version to 1.38+
- [#923](https://github.com/wasmerio/wasmer/pull/923) Fix memory leak in the C API caused by an incorrect cast in `wasmer_trampoline_buffer_destroy`
- [#921](https://github.com/wasmerio/wasmer/pull/921) In LLVM backend, annotate all memory accesses with TBAA metadata.
- [#883](https://github.com/wasmerio/wasmer/pull/883) Allow floating point operations to have arbitrary inputs, even including SNaNs.
- [#856](https://github.com/wasmerio/wasmer/pull/856) Expose methods in the runtime C API to get a WASI import object

## 0.9.0 - 2019-10-23

Special thanks to @alocquet for their contributions!

- [#898](https://github.com/wasmerio/wasmer/pull/898) State tracking is now disabled by default in the LLVM backend. It can be enabled with `--track-state`.
- [#861](https://github.com/wasmerio/wasmer/pull/861) Add descriptions to `unimplemented!` macro in various places
- [#897](https://github.com/wasmerio/wasmer/pull/897) Removes special casing of stdin, stdout, and stderr in WASI.  Closing these files now works.  Removes `stdin`, `stdout`, and `stderr` from `WasiFS`, replaced by the methods `stdout`, `stdout_mut`, and so on.
- [#863](https://github.com/wasmerio/wasmer/pull/863) Fix min and max for cases involving NaN and negative zero when using the LLVM backend.

## 0.8.0 - 2019-10-02

Special thanks to @jdanford for their contributions!

- [#850](https://github.com/wasmerio/wasmer/pull/850) New `WasiStateBuilder` API. small, add misc. breaking changes to existing API (for example, changing the preopen dirs arg on `wasi::generate_import_object` from `Vec<String>` to `Vec<Pathbuf>`)
- [#852](https://github.com/wasmerio/wasmer/pull/852) Make minor grammar/capitalization fixes to README.md
- [#841](https://github.com/wasmerio/wasmer/pull/841) Slightly improve rustdoc documentation and small updates to outdated info in readme files
- [#836](https://github.com/wasmerio/wasmer/pull/836) Update Cranelift fork version to `0.44.0`
- [#839](https://github.com/wasmerio/wasmer/pull/839) Change supported version to stable Rust 1.37+
- [#834](https://github.com/wasmerio/wasmer/pull/834) Fix panic when unwraping `wasmer` arguments
- [#835](https://github.com/wasmerio/wasmer/pull/835) Add parallel execution example (independent instances created from the same `ImportObject` and `Module` run with rayon)
- [#834](https://github.com/wasmerio/wasmer/pull/834) Fix panic when parsing numerical arguments for no-ABI targets run with the wasmer binary
- [#833](https://github.com/wasmerio/wasmer/pull/833) Add doc example of using ImportObject's new `maybe_with_namespace` method
- [#832](https://github.com/wasmerio/wasmer/pull/832) Delete unused runtime ABI
- [#809](https://github.com/wasmerio/wasmer/pull/809) Fix bugs leading to panics in `LocalBacking`.
- [#831](https://github.com/wasmerio/wasmer/pull/831) Add support for atomic operations, excluding wait and notify, to singlepass.
- [#822](https://github.com/wasmerio/wasmer/pull/822) Update Cranelift fork version to `0.43.1`
- [#829](https://github.com/wasmerio/wasmer/pull/829) Fix deps on `make bench-*` commands; benchmarks don't compile other backends now
- [#807](https://github.com/wasmerio/wasmer/pull/807) Implement Send for `Instance`, breaking change on `ImportObject`, remove method `get_namespace` replaced with `with_namespace` and `maybe_with_namespace`
- [#817](https://github.com/wasmerio/wasmer/pull/817) Add document for tracking features across backends and language integrations, [docs/feature_matrix.md]
- [#823](https://github.com/wasmerio/wasmer/issues/823) Improved Emscripten / WASI integration
- [#821](https://github.com/wasmerio/wasmer/issues/821) Remove patch version on most deps Cargo manifests.  This gives Wasmer library users more control over which versions of the deps they use.
- [#820](https://github.com/wasmerio/wasmer/issues/820) Remove null-pointer checks in `WasmPtr` from runtime-core, re-add them in Emscripten
- [#803](https://github.com/wasmerio/wasmer/issues/803) Add method to `Ctx` to invoke functions by their `TableIndex`
- [#790](https://github.com/wasmerio/wasmer/pull/790) Fix flaky test failure with LLVM, switch to large code model.
- [#788](https://github.com/wasmerio/wasmer/pull/788) Use union merge on the changelog file.
- [#785](https://github.com/wasmerio/wasmer/pull/785) Include Apache license file for spectests.
- [#786](https://github.com/wasmerio/wasmer/pull/786) In the LLVM backend, lower atomic wasm operations to atomic machine instructions.
- [#784](https://github.com/wasmerio/wasmer/pull/784) Fix help string for wasmer run.

## 0.7.0 - 2019-09-12

Special thanks to @YaronWittenstein @penberg for their contributions.

- [#776](https://github.com/wasmerio/wasmer/issues/776) Allow WASI preopened fds to be closed
- [#774](https://github.com/wasmerio/wasmer/issues/774) Add more methods to the `WasiFile` trait
- [#772](https://github.com/wasmerio/wasmer/issues/772) [#770](https://github.com/wasmerio/wasmer/issues/770) Handle more internal failures by passing back errors
- [#756](https://github.com/wasmerio/wasmer/issues/756) Allow NULL parameter and 0 arity in `wasmer_export_func_call` C API
- [#747](https://github.com/wasmerio/wasmer/issues/747) Return error instead of panicking on traps when using the Wasmer binary
- [#741](https://github.com/wasmerio/wasmer/issues/741) Add validate Wasm fuzz target
- [#733](https://github.com/wasmerio/wasmer/issues/733) Remove dependency on compiler backends for `middleware-common`
- [#732](https://github.com/wasmerio/wasmer/issues/732) [#731](https://github.com/wasmerio/wasmer/issues/731) WASI bug fixes and improvements
- [#726](https://github.com/wasmerio/wasmer/issues/726) Add serialization and deserialization for Wasi State
- [#716](https://github.com/wasmerio/wasmer/issues/716) Improve portability of install script
- [#714](https://github.com/wasmerio/wasmer/issues/714) Add Code of Conduct
- [#708](https://github.com/wasmerio/wasmer/issues/708) Remove unconditional dependency on Cranelift in the C API
- [#703](https://github.com/wasmerio/wasmer/issues/703) Fix compilation on AArch64 Linux
- [#702](https://github.com/wasmerio/wasmer/issues/702) Add SharedMemory to Wasmer. Add `--enable-threads` flag, add partial implementation of atomics to LLVM backend.
- [#698](https://github.com/wasmerio/wasmer/issues/698) [#690](https://github.com/wasmerio/wasmer/issues/690) [#687](https://github.com/wasmerio/wasmer/issues/690) Fix panics in Emscripten
- [#689](https://github.com/wasmerio/wasmer/issues/689) Replace `wasmer_runtime_code::memory::Atomic` with `std::sync::atomic` atomics, changing its interface
- [#680](https://github.com/wasmerio/wasmer/issues/680) [#673](https://github.com/wasmerio/wasmer/issues/673) [#669](https://github.com/wasmerio/wasmer/issues/669) [#660](https://github.com/wasmerio/wasmer/issues/660) [#659](https://github.com/wasmerio/wasmer/issues/659) Misc. runtime and singlepass fixes
- [#677](https://github.com/wasmerio/wasmer/issues/677) [#675](https://github.com/wasmerio/wasmer/issues/675) [#674](https://github.com/wasmerio/wasmer/issues/674) LLVM backend fixes and improvements
- [#671](https://github.com/wasmerio/wasmer/issues/671) Implement fs polling in `wasi::poll_oneoff` for Unix-like platforms
- [#656](https://github.com/wasmerio/wasmer/issues/656) Move CI to Azure Pipelines
- [#650](https://github.com/wasmerio/wasmer/issues/650) Implement `wasi::path_rename`, improve WASI FS public api, and allow open files to exist even when the underlying file is deleted
- [#643](https://github.com/wasmerio/wasmer/issues/643) Implement `wasi::path_symlink` and improve WASI FS public api IO error reporting
- [#608](https://github.com/wasmerio/wasmer/issues/608) Implement wasi syscalls `fd_allocate`, `fd_sync`, `fd_pread`, `path_link`, `path_filestat_set_times`; update WASI fs API in a WIP way; reduce coupling of WASI code to host filesystem; make debug messages from WASI more readable; improve rights-checking when calling syscalls; implement reference counting on inodes; misc bug fixes and improvements
- [#616](https://github.com/wasmerio/wasmer/issues/616) Create the import object separately from instance instantiation in `runtime-c-api`
- [#620](https://github.com/wasmerio/wasmer/issues/620) Replace one `throw()` with `noexcept` in llvm backend
- [#618](https://github.com/wasmerio/wasmer/issues/618) Implement `InternalEvent::Breakpoint` in the llvm backend to allow metering in llvm
- [#615](https://github.com/wasmerio/wasmer/issues/615) Eliminate `FunctionEnvironment` construction in `feed_event()` speeding up to 70% of compilation in clif
- [#609](https://github.com/wasmerio/wasmer/issues/609) Update dependencies
- [#602](https://github.com/wasmerio/wasmer/issues/602) C api extract instance context from instance
- [#590](https://github.com/wasmerio/wasmer/issues/590) Error visibility changes in wasmer-c-api
- [#589](https://github.com/wasmerio/wasmer/issues/589) Make `wasmer_byte_array` fields `public` in wasmer-c-api

## 0.6.0 - 2019-07-31
- [#603](https://github.com/wasmerio/wasmer/pull/603) Update Wapm-cli, bump version numbers
- [#595](https://github.com/wasmerio/wasmer/pull/595) Add unstable public API for interfacing with the WASI file system in plugin-like usecases
- [#598](https://github.com/wasmerio/wasmer/pull/598) LLVM Backend is now supported in Windows
- [#599](https://github.com/wasmerio/wasmer/pull/599) Fix llvm backend failures in fat spec tests and simd_binaryen spec test.
- [#579](https://github.com/wasmerio/wasmer/pull/579) Fix bug in caching with LLVM and Singlepass backends.
  Add `default-backend-singlepass`, `default-backend-llvm`, and `default-backend-cranelift` features to `wasmer-runtime`
  to control the `default_compiler()` function (this is a breaking change).  Add `compiler_for_backend` function in `wasmer-runtime`
- [#561](https://github.com/wasmerio/wasmer/pull/561) Call the `data_finalizer` field on the `Ctx`
- [#576](https://github.com/wasmerio/wasmer/pull/576) fix `Drop` of uninit `Ctx`
- [#542](https://github.com/wasmerio/wasmer/pull/542) Add SIMD support to Wasmer (LLVM backend only)
  - Updates LLVM to version 8.0

## 0.5.7 - 2019-07-23
- [#575](https://github.com/wasmerio/wasmer/pull/575) Prepare for release; update wapm to 0.3.6
- [#555](https://github.com/wasmerio/wasmer/pull/555) WASI filesystem rewrite.  Major improvements
  - adds virtual root showing all preopened directories
  - improved sandboxing and code-reuse
  - symlinks work in a lot more situations
  - many misc. improvements to most syscalls touching the filesystem

## 0.5.6 - 2019-07-16
- [#565](https://github.com/wasmerio/wasmer/pull/565) Update wapm and bump version to 0.5.6
- [#563](https://github.com/wasmerio/wasmer/pull/563) Improve wasi testing infrastructure
  - fixes arg parsing from comments & fixes the mapdir test to have the native code doing the same thing as the WASI code
  - makes wasitests-generate output stdout/stderr by default & adds function to print stdout and stderr for a command if it fails
  - compiles wasm with size optimizations & strips generated wasm with wasm-strip
- [#554](https://github.com/wasmerio/wasmer/pull/554) Finish implementation of `wasi::fd_seek`, fix bug in filestat
- [#550](https://github.com/wasmerio/wasmer/pull/550) Fix singlepass compilation error with `imul` instruction


## 0.5.5 - 2019-07-10
- [#541](https://github.com/wasmerio/wasmer/pull/541) Fix dependency graph by making separate test crates; ABI implementations should not depend on compilers. Add Cranelift fork as git submodule of clif-backend
- [#537](https://github.com/wasmerio/wasmer/pull/537) Add hidden flag (`--cache-key`) to use prehashed key into the compiled wasm cache and change compiler backend-specific caching to use directories
- [#536](https://github.com/wasmerio/wasmer/pull/536) ~Update cache to use compiler backend name in cache key~

## 0.5.4 - 2019-07-06
- [#529](https://github.com/wasmerio/wasmer/pull/529) Updates the Wasm Interface library, which is used by wapm, with bug fixes and error message improvements

## 0.5.3 - 2019-07-03
- [#523](https://github.com/wasmerio/wasmer/pull/523) Update wapm version to fix bug related to signed packages in the global namespace and locally-stored public keys

## 0.5.2 - 2019-07-02
- [#516](https://github.com/wasmerio/wasmer/pull/516) Add workaround for singlepass miscompilation on GetLocal
- [#521](https://github.com/wasmerio/wasmer/pull/521) Update Wapm-cli, bump version numbers
- [#518](https://github.com/wasmerio/wasmer/pull/518) Update Cranelift and WasmParser
- [#514](https://github.com/wasmerio/wasmer/pull/514) [#519](https://github.com/wasmerio/wasmer/pull/519) Improved Emscripten network related calls, added a null check to `WasmPtr`
- [#515](https://github.com/wasmerio/wasmer/pull/515) Improved Emscripten dyncalls
- [#513](https://github.com/wasmerio/wasmer/pull/513) Fix emscripten lseek implementation.
- [#510](https://github.com/wasmerio/wasmer/pull/510) Simplify construction of floating point constants in LLVM backend. Fix LLVM assertion failure due to definition of %ctx.

## 0.5.1 - 2019-06-24
- [#508](https://github.com/wasmerio/wasmer/pull/508) Update wapm version, includes bug fixes

## 0.5.0 - 2019-06-17

- [#471](https://github.com/wasmerio/wasmer/pull/471) Added missing functions to run Python. Improved Emscripten bindings
- [#494](https://github.com/wasmerio/wasmer/pull/494) Remove deprecated type aliases from libc in the runtime C API
- [#493](https://github.com/wasmerio/wasmer/pull/493) `wasmer_module_instantiate` has better error messages in the runtime C API
- [#474](https://github.com/wasmerio/wasmer/pull/474) Set the install name of the dylib to `@rpath`
- [#490](https://github.com/wasmerio/wasmer/pull/490) Add MiddlewareChain and StreamingCompiler to runtime
- [#487](https://github.com/wasmerio/wasmer/pull/487) Fix stack offset check in singlepass backend
- [#450](https://github.com/wasmerio/wasmer/pull/450) Added Metering
- [#481](https://github.com/wasmerio/wasmer/pull/481) Added context trampoline into runtime
- [#484](https://github.com/wasmerio/wasmer/pull/484) Fix bugs in emscripten socket syscalls
- [#476](https://github.com/wasmerio/wasmer/pull/476) Fix bug with wasi::environ_get, fix off by one error in wasi::environ_sizes_get
- [#470](https://github.com/wasmerio/wasmer/pull/470) Add mapdir support to Emscripten, implement getdents for Unix
- [#467](https://github.com/wasmerio/wasmer/pull/467) `wasmer_instantiate` returns better error messages in the runtime C API
- [#463](https://github.com/wasmerio/wasmer/pull/463) Fix bug in WASI path_open allowing one level above preopened dir to be accessed
- [#461](https://github.com/wasmerio/wasmer/pull/461) Prevent passing negative lengths in various places in the runtime C API
- [#459](https://github.com/wasmerio/wasmer/pull/459) Add monotonic and real time clocks for wasi on windows
- [#447](https://github.com/wasmerio/wasmer/pull/447) Add trace macro (`--features trace`) for more verbose debug statements
- [#451](https://github.com/wasmerio/wasmer/pull/451) Add `--mapdir=src:dest` flag to rename host directories in the guest context
- [#457](https://github.com/wasmerio/wasmer/pull/457) Implement file metadata for WASI, fix bugs in WASI clock code for Unix platforms

## 0.4.2 - 2019-05-16

- [#416](https://github.com/wasmerio/wasmer/pull/416) Remote code loading framework
- [#449](https://github.com/wasmerio/wasmer/pull/449) Fix bugs: opening host files in filestat and opening with write permissions unconditionally in path_open
- [#442](https://github.com/wasmerio/wasmer/pull/442) Misc. WASI FS fixes and implement readdir
- [#440](https://github.com/wasmerio/wasmer/pull/440) Fix type mismatch between `wasmer_instance_call` and `wasmer_export_func_*_arity` functions in the runtime C API.
- [#269](https://github.com/wasmerio/wasmer/pull/269) Add better runtime docs
- [#432](https://github.com/wasmerio/wasmer/pull/432) Fix returned value of `wasmer_last_error_message` in the runtime C API
- [#429](https://github.com/wasmerio/wasmer/pull/429) Get wasi::path_filestat_get working for some programs; misc. minor WASI FS improvements
- [#413](https://github.com/wasmerio/wasmer/pull/413) Update LLVM backend to use new parser codegen traits

## 0.4.1 - 2019-05-06

- [#426](https://github.com/wasmerio/wasmer/pull/426) Update wapm-cli submodule, bump version to 0.4.1
- [#422](https://github.com/wasmerio/wasmer/pull/422) Improved Emscripten functions to run optipng and pngquant compiled to wasm
- [#409](https://github.com/wasmerio/wasmer/pull/409) Improved Emscripten functions to run JavascriptCore compiled to wasm
- [#399](https://github.com/wasmerio/wasmer/pull/399) Add example of using a plugin extended from WASI
- [#397](https://github.com/wasmerio/wasmer/pull/397) Fix WASI fs abstraction to work on Windows
- [#390](https://github.com/wasmerio/wasmer/pull/390) Pin released wapm version and add it as a git submodule
- [#408](https://github.com/wasmerio/wasmer/pull/408) Add images to windows installer and update installer to add wapm bin directory to path

## 0.4.0 - 2019-04-23

- [#383](https://github.com/wasmerio/wasmer/pull/383) Hook up wasi exit code to wasmer cli.
- [#382](https://github.com/wasmerio/wasmer/pull/382) Improve error message on `--backend` flag to only suggest currently enabled backends
- [#381](https://github.com/wasmerio/wasmer/pull/381) Allow retrieving propagated user errors.
- [#379](https://github.com/wasmerio/wasmer/pull/379) Fix small return types from imported functions.
- [#371](https://github.com/wasmerio/wasmer/pull/371) Add more Debug impl for WASI types
- [#368](https://github.com/wasmerio/wasmer/pull/368) Fix issue with write buffering
- [#343](https://github.com/wasmerio/wasmer/pull/343) Implement preopened files for WASI and fix aligment issue when accessing WASI memory
- [#367](https://github.com/wasmerio/wasmer/pull/367) Add caching support to the LLVM backend.
- [#366](https://github.com/wasmerio/wasmer/pull/366) Remove `UserTrapper` trait to fix [#365](https://github.com/wasmerio/wasmer/issues/365).
- [#348](https://github.com/wasmerio/wasmer/pull/348) Refactor internal runtime ↔️ backend abstraction.
- [#355](https://github.com/wasmerio/wasmer/pull/355) Misc changes to `Cargo.toml`s for publishing
- [#352](https://github.com/wasmerio/wasmer/pull/352) Bump version numbers to 0.3.0
- [#351](https://github.com/wasmerio/wasmer/pull/351) Add hidden option to specify wasm program name (can be used to improve error messages)
- [#350](https://github.com/wasmerio/wasmer/pull/350) Enforce that CHANGELOG.md is updated through CI.
- [#349](https://github.com/wasmerio/wasmer/pull/349) Add [CHANGELOG.md](https://github.com/wasmerio/wasmer/blob/master/CHANGELOG.md).

## 0.3.0 - 2019-04-12

- [#276](https://github.com/wasmerio/wasmer/pull/276) [#288](https://github.com/wasmerio/wasmer/pull/288) [#344](https://github.com/wasmerio/wasmer/pull/344) Use new singlepass backend (with the `--backend=singlepass` when running Wasmer)
- [#338](https://github.com/wasmerio/wasmer/pull/338) Actually catch traps/panics/etc when using a typed func.
- [#325](https://github.com/wasmerio/wasmer/pull/325) Fixed func_index in debug mode
- [#323](https://github.com/wasmerio/wasmer/pull/323) Add validate subcommand to validate Wasm files
- [#321](https://github.com/wasmerio/wasmer/pull/321) Upgrade to Cranelift 0.3.0
- [#319](https://github.com/wasmerio/wasmer/pull/319) Add Export and GlobalDescriptor to Runtime API
- [#310](https://github.com/wasmerio/wasmer/pull/310) Cleanup warnings
- [#299](https://github.com/wasmerio/wasmer/pull/299) [#300](https://github.com/wasmerio/wasmer/pull/300) [#301](https://github.com/wasmerio/wasmer/pull/301) [#303](https://github.com/wasmerio/wasmer/pull/303) [#304](https://github.com/wasmerio/wasmer/pull/304) [#305](https://github.com/wasmerio/wasmer/pull/305) [#306](https://github.com/wasmerio/wasmer/pull/306) [#307](https://github.com/wasmerio/wasmer/pull/307) Add support for WASI 🎉
- [#286](https://github.com/wasmerio/wasmer/pull/286) Add extend to imports
- [#278](https://github.com/wasmerio/wasmer/pull/278) Add versioning to cache
- [#250](https://github.com/wasmerio/wasmer/pull/250) Setup bors<|MERGE_RESOLUTION|>--- conflicted
+++ resolved
@@ -10,14 +10,11 @@
 
 ## 2.0.0-rc2 - 2020/06/03
 
-<<<<<<< HEAD
 ### Added
 - [#2402](https://github.com/wasmerio/wasmer/pull/2402) Add more examples and more doctests for `wasmer-middlewares`.
-=======
-### Changed
-
+
+### Changed
 - [#2399](https://github.com/wasmerio/wasmer/pull/2399) Add the Dart integration in the `README.md`.
->>>>>>> c98d3a83
 
 ### Fixed
 - [#2383](https://github.com/wasmerio/wasmer/pull/2383) Fix bugs in the Wasmer CLI tool with the way `--version` and the name of the CLI tool itself were printed.
