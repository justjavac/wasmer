--- conflicted
+++ resolved
@@ -34,9 +34,8 @@
 cranelift::spec::simd::simd_lane on aarch64
 cranelift::spec::skip_stack_guard_page on aarch64
 
-
-<<<<<<< HEAD
-# Reference types spectests
+## Reference types spectests
+# Used to disable tests during development; these ignores should not ship
 #cranelift::spec::ref_func
 #cranelift::spec::ref_is_null
 #cranelift::spec::ref_null
@@ -73,7 +72,6 @@
 llvm::spec::table_size
 llvm::spec::table_sub
 
-=======
 # SIMD changes
 # due to breaking changes in the SIMD proposal, we have to disable these spec tests
 # note we've not pulled in the updated spec tests yet, so expect more breakage
@@ -82,7 +80,6 @@
 cranelift::spec::simd::simd_lane
 llvm::spec::simd::simd_boolean
 llvm::spec::simd::simd_lane
->>>>>>> fd3373a9
 
 # Frontends
 
